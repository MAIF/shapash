--- conflicted
+++ resolved
@@ -1012,7 +1012,6 @@
         assert all(contributions.index == predictor_1.data["x"].index)
         assert contributions.shape[1] == predictor_1.data["x"].shape[1] + 2
 
-<<<<<<< HEAD
     def test_save_1(self):
         """
         Unit test save 1
@@ -1038,7 +1037,7 @@
 
         assert all(attrib in attrib_xpl2 for attrib in attrib_xpl)
         assert all(attrib2 in attrib_xpl for attrib2 in attrib_xpl2)
-=======
+
     def test_apply_preprocessing_1(self):
         """
         Unit test for apply preprocessing method
@@ -1069,17 +1068,16 @@
         assert all(train.index == output_preprocessed.index)
         assert all([str(type_result) == str(train_preprocessed.dtypes[index])
                     for index, type_result in enumerate(output_preprocessed.dtypes)])
->>>>>>> fc7c5057
-
-
-
-
-
-
-
-
-
-
-
-
-
+
+
+
+
+
+
+
+
+
+
+
+
+
