"""
Unit test smart plotter
"""
import copy
import types
import unittest
from unittest.mock import patch
import pandas as pd
import numpy as np
import plotly.graph_objects as go
import plotly.express as px
from sklearn.linear_model import LinearRegression
from shapash.explainer.smart_explainer import SmartExplainer
from shapash.style.style_utils import get_palette


class TestSmartPlotter(unittest.TestCase):
    """
    Unit test Smart plotter class
    check the different plots available

    Parameters
    ----------
    unittest : [type]
        [description]
    """
    def predict_proba(self, arg1, X):
        """
        predict_proba method
        """
        classes = [1, 3]
        proba = 1 / len(classes)
        vect = [proba] * len(classes)
        matrx = np.repeat(np.array([vect]), X.shape[0], axis=0)

        return matrx

    def predict(self, arg1, arg2):
        """
        predict method
        """
        matrx = np.array(
            [1, 3]
        )
        return matrx

    def setUp(self):
        """
        SetUp
        """
        self.x_pred = pd.DataFrame(
            data=np.array(
                [['PhD', 34],
                 ['Master', 27]]),
            columns=['X1', 'X2'],
            index=['person_A', 'person_B']
        )
        self.contrib0 = pd.DataFrame(
            data=np.array(
                [[-3.4, 0.78],
                 [1.2, 3.6]]),
            columns=['X1', 'X2'],
            index=['person_A', 'person_B']
        )
        self.contrib1 = pd.DataFrame(
            data=np.array(
                [[-0.3, 0.89],
                 [4.7, 0.6]]),
            columns=['X1', 'X2'],
            index=['person_A', 'person_B']
        )
        self.contrib_sorted = pd.DataFrame(
            data=np.array(
                [[-3.4, 0.78],
                 [3.6, 1.2]]),
            columns=['contrib_0', 'contrib_1'],
            index=['person_A', 'person_B']
        )
        self.x_sorted = pd.DataFrame(
            data=np.array(
                [['PhD', 34],
                 [27, 'Master']]),
            columns=['feature_0', 'feature_1'],
            index=['person_A', 'person_B']
        )
        self.var_dict = pd.DataFrame(
            data=np.array(
                [[0, 1],
                 [1, 0]]),
            columns=['feature_0', 'feature_1'],
            index=['person_A', 'person_B']
        )
        self.mask = pd.DataFrame(
            data=np.array(
                [[True, False],
                 [True, True]]),
            columns=['feature_0', 'feature_1'],
            index=['person_A', 'person_B']
        )
        self.features_compacity = {
            "features_needed": [1, 1],
            "distance_reached": np.array([0.12, 0.16])
        }
        model = lambda: None
        model._classes = np.array([1, 3])
        model.predict = types.MethodType(self.predict, model)
        model.predict_proba = types.MethodType(self.predict_proba, model)
        # Declare explainer object
        self.feature_dictionary = {'X1': 'Education', 'X2': 'Age'}
        self.smart_explainer = SmartExplainer(features_dict=self.feature_dictionary)
        self.smart_explainer.data = dict()
        self.smart_explainer.data['contrib_sorted'] = self.contrib_sorted
        self.smart_explainer.data['x_sorted'] = self.x_sorted
        self.smart_explainer.data['var_dict'] = self.var_dict
        self.smart_explainer.x_init = self.x_pred
        self.smart_explainer.x_pred = self.x_pred
        self.smart_explainer.postprocessing_modifications = False
        #self.smart_explainer.x_contrib_plot = self.x_contrib_plot
        self.smart_explainer.columns_dict = {i: col for i, col in enumerate(self.smart_explainer.x_pred.columns)}
        self.smart_explainer.inv_columns_dict = {v: k for k, v in self.smart_explainer.columns_dict.items()}
        self.smart_explainer.mask = self.mask
        self.smart_explainer.contributions = [self.contrib0, self.contrib1]
        self.smart_explainer.features_imp = None
        self.smart_explainer.model = model
        self.smart_explainer._case, self.smart_explainer._classes = self.smart_explainer.check_model()
        self.smart_explainer.state = self.smart_explainer.choose_state(self.smart_explainer.contributions)
        self.smart_explainer.y_pred = None
        self.smart_explainer.features_desc = self.smart_explainer.check_features_desc()
        self.smart_explainer.features_compacity = self.features_compacity

    def test_define_style_attributes(self):
        # clear style attributes
        del self.smart_explainer.plot._style_dict
<<<<<<< HEAD
        self.smart_explainer.plot._palette_name = None

        self.smart_explainer.plot.define_style_attributes(palette_name="default")

        assert self.smart_explainer.plot._palette_name == "default"
        assert hasattr(self.smart_explainer.plot,'_style_dict')
=======

        colors_dict = get_palette('default')
        self.smart_explainer.plot.define_style_attributes(colors_dict=colors_dict)

        assert hasattr(self.smart_explainer.plot, '_style_dict')
>>>>>>> ae8b0c6e
        assert len(list(self.smart_explainer.plot._style_dict.keys())) > 0       

    @patch('shapash.explainer.smart_explainer.SmartExplainer.filter')
    @patch('shapash.explainer.smart_plotter.SmartPlotter.local_pred')
    def test_local_plot_1(self, local_pred, filter):
        """
        Unit test Local plot 1
        Parameters
        ----------
        select_lines : [type]
            [description]
        """
        local_pred.return_value = 12.88
        filter.return_value = None
        self.smart_explainer._case = "regression"
        output = self.smart_explainer.plot.local_plot(index='person_B')
        output_data = output.data

        feature_values = ['<b>Age :</b><br />27', '<b>Education :</b><br />Master']
        contributions = [3.6, 1.2]

        bars = []
        bars.append(go.Bar(
            x=[contributions[1]],
            y=[feature_values[1]],
            orientation='h'
        ))
        bars.append(go.Bar(
            x=[contributions[0]],
            y=[feature_values[0]],
            orientation='h'
        ))
        expected_output = go.Figure(
            data=bars,
            layout=go.Layout(yaxis=dict(type='category')))

        for part in list(zip(output_data, expected_output.data)):
            assert part[0].x == part[1].x
            assert part[0].y == part[1].y


    @patch('shapash.explainer.smart_plotter.select_lines')
    def test_local_plot_2(self, select_lines):
        """
        Unit test local plot 2
        Parameters
        ----------
        select_lines : [type]
            [description]
        """
        select_lines.return_value = [0, 1]
        self.smart_explainer._case = "regression"

        with self.assertRaises(ValueError):
            condition = ''
            output = self.smart_explainer.plot.local_plot(query=condition)
            expected_output = go.Figure(
                data=go.Bar(
                    x=[],
                    y=[],
                    orientation='h'),
                layout=go.Layout(yaxis=dict(type='category')))
            assert output == expected_output


    @patch('shapash.explainer.smart_plotter.select_lines')
    def test_local_plot_3(self, select_lines):
        """
        Unit test local plot 3
        Parameters
        ----------
        select_lines : [type]
            [description]
        """
        select_lines.return_value = []
        condition = ''
        output = self.smart_explainer.plot.local_plot(query=condition)
        expected_output = go.Figure()
        assert output.data == expected_output.data
        assert output.layout.title.text == "Local Explanation - <b>No Matching Entry</b>"

    @patch('shapash.explainer.smart_explainer.SmartExplainer.filter')
    @patch('shapash.explainer.smart_plotter.select_lines')
    @patch('shapash.explainer.smart_plotter.SmartPlotter.local_pred')
    def test_local_plot_4(self, local_pred, select_lines, filter):
        """
        Unit test local plot 4
        Parameters
        ----------
        select_lines : [type]
            [description]
        """
        filter.return_value = None
        local_pred.return_value = 0.58
        select_lines.return_value = ['B']
        index = ['A', 'B']
        x_pred = pd.DataFrame(
            data=np.array(
                [['PhD', 34],
                 ['Master', 27]]
            ),
            columns=['X1', 'X2'],
            index=index
        )
        contrib_sorted1 = pd.DataFrame(
            data=np.array(
                [[-3.4, 0.78],
                 [3.6, 1.2]]
            ),
            columns=['contrib_0', 'contrib_1'],
            index=index
        )
        contrib_sorted2 = pd.DataFrame(
            data=np.array(
                [[-0.4, 0.78],
                 [0.6, 0.2]]
            ),
            columns=['contrib_0', 'contrib_1'],
            index=index
        )
        x_sorted1 = pd.DataFrame(
            data=np.array(
                [['PhD', 34],
                 [27, 'Master']]
            ),
            columns=['feature_0', 'feature_1'],
            index=index
        )
        x_sorted2 = pd.DataFrame(
            data=np.array(
                [['PhD', 34],
                 [27, 'Master']]
            ),
            columns=['feature_0', 'feature_1'],
            index=index
        )
        var_dict1 = pd.DataFrame(
            data=np.array(
                [[0, 1],
                 [1, 0]]
            ),
            columns=['feature_0', 'feature_1'],
            index=index
        )
        var_dict2 = pd.DataFrame(
            data=np.array(
                [[0, 1],
                 [1, 0]]
            ),
            columns=['feature_0', 'feature_1'],
            index=index
        )
        mask1 = pd.DataFrame(
            data=np.array(
                [[True, False],
                 [True, True]]
            ),
            columns=['feature_0', 'feature_1'],
            index=index)
        mask2 = pd.DataFrame(
            data=np.array(
                [[True, True],
                 [True, True]]
            ),
            columns=['feature_0', 'feature_1'],
            index=index)
        feature_dictionary = {'X1': 'Education', 'X2': 'Age'}
        smart_explainer_mi = SmartExplainer(features_dict=feature_dictionary)
        smart_explainer_mi.data = dict()
        smart_explainer_mi.contributions = [contrib_sorted1, contrib_sorted2]
        smart_explainer_mi.data['contrib_sorted'] = [contrib_sorted1, contrib_sorted2]
        smart_explainer_mi.data['x_sorted'] = [x_sorted1, x_sorted2]
        smart_explainer_mi.data['var_dict'] = [var_dict1, var_dict2]
        smart_explainer_mi.x_pred = x_pred
        smart_explainer_mi.columns_dict = {i: col for i, col in enumerate(smart_explainer_mi.x_pred.columns)}
        smart_explainer_mi.mask = [mask1, mask2]
        smart_explainer_mi._case = "classification"
        smart_explainer_mi._classes = [0, 1]
        smart_explainer_mi.state = smart_explainer_mi.choose_state(smart_explainer_mi.contributions)
        condition = "index == 'B'"
        output = smart_explainer_mi.plot.local_plot(query=condition)
        feature_values = ['<b>Age :</b><br />27', '<b>Education :</b><br />Master']
        contributions = [0.6, 0.2]
        bars = []
        bars.append(go.Bar(
            x=[contributions[1]],
            y=[feature_values[1]],
            orientation='h'
        ))
        bars.append(go.Bar(
            x=[contributions[0]],
            y=[feature_values[0]],
            orientation='h'
        ))
        expected_output = go.Figure(
            data=bars,
            layout=go.Layout(yaxis=dict(type='category')))
        for part in list(zip(output.data, expected_output.data)):
            assert part[0].x == part[1].x
            assert part[0].y == part[1].y
        tit = "Local Explanation - Id: <b>B</b><span style='font-size: 12px;'><br />" + \
              "Response: <b>1</b> - Proba: <b>0.5800</b></span>"
        assert output.layout.title.text == tit

    @patch('shapash.explainer.smart_explainer.SmartExplainer.filter')
    @patch('shapash.explainer.smart_plotter.select_lines')
    @patch('shapash.explainer.smart_plotter.SmartPlotter.local_pred')
    def test_local_plot_5(self, local_pred, select_lines, filter):
        """
        Unit test local plot 5
        Parameters
        ----------
        select_lines : [type]
            [description]
        """
        local_pred.return_value = 0.58
        select_lines.return_value = ['B']
        filter.return_value = None
        index = ['A', 'B']
        x_pred = pd.DataFrame(
            data=np.array(
                [['PhD', 34],
                 ['Master', 27]]
            ),
            columns=['X1', 'X2'],
            index=index
        )
        contrib_sorted1 = pd.DataFrame(
            data=np.array(
                [[-3.4, 0.78],
                 [3.6, 1.2]]
            ),
            columns=['contrib_0', 'contrib_1'],
            index=index
        )
        contrib_sorted2 = pd.DataFrame(
            data=np.array(
                [[-0.4, 0.78],
                 [0.6, 0.2]]
            ),
            columns=['contrib_0', 'contrib_1'],
            index=index
        )
        x_sorted1 = pd.DataFrame(
            data=np.array(
                [['PhD', 34],
                 [27, 'Master']]
            ),
            columns=['feature_0', 'feature_1'],
            index=index
        )
        x_sorted2 = pd.DataFrame(
            data=np.array(
                [['PhD', 34],
                 [27, 'Master']]
            ),
            columns=['feature_0', 'feature_1'],
            index=index
        )
        var_dict1 = pd.DataFrame(
            data=np.array(
                [[0, 1],
                 [1, 0]]
            ),
            columns=['feature_0', 'feature_1'],
            index=index
        )
        var_dict2 = pd.DataFrame(
            data=np.array(
                [[0, 1],
                 [1, 0]]
            ),
            columns=['feature_0', 'feature_1'],
            index=index
        )
        mask1 = pd.DataFrame(
            data=np.array(
                [[True, False],
                 [True, True]]
            ),
            columns=['feature_0', 'feature_1'],
            index=index)
        mask2 = pd.DataFrame(
            data=np.array(
                [[False, True],
                 [False, True]]
            ),
            columns=['feature_0', 'feature_1'],
            index=index)
        mask_contrib1 = pd.DataFrame(
            data=np.array(
                [[0.0, 0.78],
                 [0.0, 1.20]]
            ),
            columns=['masked_neg', 'masked_pos'],
            index=index)
        mask_contrib2 = pd.DataFrame(
            data=np.array(
                [[0.0, 0.78],
                 [0.0, 0.20]]
            ),
            columns=['masked_neg', 'masked_pos'],
            index=index)

        feature_dictionary = {'X1': 'Education', 'X2': 'Age'}
        smart_explainer_mi = SmartExplainer(features_dict=feature_dictionary)
        smart_explainer_mi.data = dict()
        smart_explainer_mi.contributions = [contrib_sorted1, contrib_sorted2]
        smart_explainer_mi.data['contrib_sorted'] = [contrib_sorted1, contrib_sorted2]
        smart_explainer_mi.data['x_sorted'] = [x_sorted1, x_sorted2]
        smart_explainer_mi.data['var_dict'] = [var_dict1, var_dict2]
        smart_explainer_mi.x_pred = x_pred
        smart_explainer_mi.columns_dict = {i: col for i, col in enumerate(smart_explainer_mi.x_pred.columns)}
        smart_explainer_mi.mask = [mask1, mask2]
        smart_explainer_mi.masked_contributions = [mask_contrib1, mask_contrib2]
        smart_explainer_mi.mask_params = {'features_to_hide': None,
                                          'threshold': None,
                                          'positive': None,
                                          'max_contrib': 1}
        smart_explainer_mi._case = "classification"
        smart_explainer_mi._classes = [0, 1]

        smart_explainer_mi.state = smart_explainer_mi.choose_state(smart_explainer_mi.contributions)
        condition = "index == 'B'"
        output = smart_explainer_mi.plot.local_plot(query=condition)
        feature_values = ['<i>Hidden Positive Contributions</i>',
                          '<b>Education :</b><br />Master']
        contributions = [0.2, 0.2]
        bars = []
        for elem in list(zip(feature_values, contributions)):
            bars.append(go.Bar(
                x=[elem[1]],
                y=[elem[0]],
                orientation='h'
            ))
        expected_output = go.Figure(
            data=bars,
            layout=go.Layout(yaxis=dict(type='category')))

        assert len(expected_output.data) == len(output.data)
        for part in list(zip(output.data, expected_output.data)):
            assert part[0].x == part[1].x
            assert part[0].y == part[1].y
        tit = "Local Explanation - Id: <b>B</b><span style='font-size: 12px;'><br />" + \
                          "Response: <b>1</b> - Proba: <b>0.5800</b></span>"
        assert output.layout.title.text == tit

        output2 = smart_explainer_mi.plot.local_plot(query=condition, show_masked=False)
        assert len(output2.data) == 1
        assert expected_output.data[-1].x == output2.data[0].x
        smart_explainer_mi.mask_params = {'features_to_hide': None,
                                          'threshold': None,
                                          'positive': True,
                                          'max_contrib': 1}
        output3 = smart_explainer_mi.plot.local_plot(row_num=1)
        assert len(output3.data) == 2
        assert expected_output.data[-1].x == output3.data[-1].x
        assert expected_output.data[-2].x == output3.data[-2].x

    @patch('shapash.explainer.smart_explainer.SmartExplainer.filter')
    @patch('shapash.explainer.smart_plotter.select_lines')
    @patch('shapash.explainer.smart_plotter.SmartPlotter.local_pred')
    def test_local_plot_groups_features(self, local_pred, select_lines, filter):
        """
        Unit test local plot 6 for groups of features
        """
        local_pred.return_value = 0.58
        select_lines.return_value = [10]
        filter.return_value = None
        index = [3, 10]
        x_pred = pd.DataFrame({
            'X1': {3: 1, 10: 5},
            'X2': {3: 42, 10: 4},
            'X3': {3: 9, 10: 1},
            'X4': {3: 2008, 10: 2008}
        })
        x_pred_groups = pd.DataFrame({
            'X2': {3: 42, 10: 4},
            'X4': {3: 2008, 10: 2008},
            'group1': {3: -2361.80078125, 10: 2361.80078125}
        })
        contrib_sorted1 = pd.DataFrame({
            'contribution_0': {3: 0.15, 10: 0.22},
            'contribution_1': {3: -0.13, 10: -0.12},
            'contribution_2': {3: -0.03, 10: 0.02},
            'contribution_3': {3: 0.0, 10: 0.01}
        })
        contrib_sorted2 = pd.DataFrame({
            'contribution_0': {3: -0.15, 10: -0.22},
            'contribution_1': {3: 0.13, 10: 0.12},
            'contribution_2': {3: 0.03, 10: -0.02},
            'contribution_3': {3: -0.0, 10: -0.01}
        })
        x_sorted1 = pd.DataFrame({
            'feature_0': {3: 9, 10: 5},
            'feature_1': {3: 1, 10: 1},
            'feature_2': {3: 2008, 10: 2008},
            'feature_3': {3: 42, 10: 4}
        })
        x_sorted2 = pd.DataFrame({
            'feature_0': {3: 9, 10: 5},
            'feature_1': {3: 1, 10: 1},
            'feature_2': {3: 2008, 10: 2008},
            'feature_3': {3: 42, 10: 4}
        })
        var_dict1 = pd.DataFrame({
            'feature_0': {3: 2, 10: 0},
            'feature_1': {3: 0, 10: 2},
            'feature_2': {3: 3, 10: 3},
            'feature_3': {3: 1, 10: 1}
        })
        var_dict2 = pd.DataFrame({
            'feature_0': {3: 2, 10: 0},
            'feature_1': {3: 0, 10: 2},
            'feature_2': {3: 3, 10: 3},
            'feature_3': {3: 1, 10: 1}
        })

        contrib_groups_sorted1 = pd.DataFrame({
            'contribution_0': {3: 0.03, 10: 0.09},
            'contribution_1': {3: -0.03, 10: 0.02},
            'contribution_2': {3: 0.0, 10: 0.01}
        })
        contrib_groups_sorted2 = pd.DataFrame({
            'contribution_0': {3: -0.03, 10: -0.09},
            'contribution_1': {3: 0.03, 10: -0.02},
            'contribution_2': {3: -0.0, 10: -0.01}
        })
        x_groups_sorted1 = pd.DataFrame({
            'feature_0': {3: -2361.8, 10: 2361.8},
            'feature_1': {3: 2008.0, 10: 2008.0},
            'feature_2': {3: 42.0, 10: 4.0}
        })
        x_groups_sorted2 = pd.DataFrame({
            'feature_0': {3: -2361.8, 10: 2361.8},
            'feature_1': {3: 2008.0, 10: 2008.0},
            'feature_2': {3: 42.0, 10: 4.0}
        })
        groups_var_dict1 = pd.DataFrame({
            'feature_0': {3: 2, 10: 2},
            'feature_1': {3: 1, 10: 1},
            'feature_2': {3: 0, 10: 0}
        })
        groups_var_dict2 = pd.DataFrame({
            'feature_0': {3: 2, 10: 2},
            'feature_1': {3: 1, 10: 1},
            'feature_2': {3: 0, 10: 0}
        })

        mask1 = pd.DataFrame(
            data=np.array(
                [[True, True, False],
                 [True, True, False]]
            ),
            columns=['contrib_0', 'contrib_1', 'contrib_2'],
            index=index)
        mask2 = pd.DataFrame(
            data=np.array(
                [[True, True, False],
                 [True, True, False]]
            ),
            columns=['contrib_0', 'contrib_1', 'contrib_2'],
            index=index)

        mask_contrib1 = pd.DataFrame(
            data=np.array(
                [[-0.002, 0.0],
                 [-0.024, 0.0]]
            ),
            columns=['masked_neg', 'masked_pos'],
            index=index)

        mask_contrib2 = pd.DataFrame(
            data=np.array(
                [[0.0, 0.002],
                 [0.0, 0.024]]
            ),
            columns=['masked_neg', 'masked_pos'],
            index=index)

        feature_dictionary = {'X1': 'X1_label', 'X2': 'X2_label', 'X3': 'X3_label', 'X4': 'X4_label',
                              'group1': 'group1_label'}
        smart_explainer_mi = SmartExplainer(features_dict=feature_dictionary)
        smart_explainer_mi.features_groups = {'group1': ['X1', 'X3']}
        smart_explainer_mi.inv_features_dict = {'X1_label': 'X1', 'X2_label': 'X2', 'X3_label': 'X3',
                                                'X4_label': 'X4', 'group1_label': 'group1'}
        smart_explainer_mi.data = dict()
        smart_explainer_mi.contributions = [contrib_sorted1, contrib_sorted2]
        smart_explainer_mi.data['contrib_sorted'] = [contrib_sorted1, contrib_sorted2]
        smart_explainer_mi.data['x_sorted'] = [x_sorted1, x_sorted2]
        smart_explainer_mi.data['var_dict'] = [var_dict1, var_dict2]

        smart_explainer_mi.data_groups = dict()
        smart_explainer_mi.data_groups['contrib_sorted'] = [contrib_groups_sorted1, contrib_groups_sorted2]
        smart_explainer_mi.data_groups['x_sorted'] = [x_groups_sorted1, x_groups_sorted2]
        smart_explainer_mi.data_groups['var_dict'] = [groups_var_dict1, groups_var_dict2]

        smart_explainer_mi.x_pred = x_pred
        smart_explainer_mi.x_pred_groups = x_pred_groups

        smart_explainer_mi.columns_dict = {i: col for i, col in enumerate(smart_explainer_mi.x_pred.columns)}
        smart_explainer_mi.mask = [mask1, mask2]
        smart_explainer_mi.masked_contributions = [mask_contrib1, mask_contrib2]
        smart_explainer_mi.mask_params = {'features_to_hide': None,
                                          'threshold': None,
                                          'positive': None,
                                          'max_contrib': 2}
        smart_explainer_mi._case = "classification"
        smart_explainer_mi._classes = [0, 1]

        smart_explainer_mi.state = smart_explainer_mi.choose_state(smart_explainer_mi.contributions)

        output_fig = smart_explainer_mi.plot.local_plot(row_num=1)

        assert len(output_fig.data) == 3

    @patch('shapash.explainer.smart_explainer.SmartExplainer.filter')
    @patch('shapash.explainer.smart_plotter.select_lines')
    @patch('shapash.explainer.smart_plotter.SmartPlotter.local_pred')
    def test_local_plot_multi_index(self, local_pred, select_lines, filter):
        """
        Unit test local plot multi index
        Parameters
        ----------
        select_lines : [type]
            [description]
        """
        local_pred.return_value = 12.78
        select_lines.return_value = [('C', 'A')]
        filter.return_value = None

        index = pd.MultiIndex.from_tuples(
            [('A', 'A'), ('C', 'A')],
            names=('col1', 'col2')
        )

        x_pred_multi_index = pd.DataFrame(
            data=np.array(
                [['PhD', 34],
                 ['Master', 27]]
            ),
            columns=['X1', 'X2'],
            index=index
        )

        contrib_sorted_multi_index = pd.DataFrame(
            data=np.array(
                [[-3.4, 0.78],
                 [3.6, 1.2]]
            ),
            columns=['contrib_0', 'contrib_1'],
            index=index
        )

        x_sorted_multi_index = pd.DataFrame(
            data=np.array(
                [['PhD', 34],
                 [27, 'Master']]
            ),
            columns=['feature_0', 'feature_1'],
            index=index
        )

        var_dict_multi_index = pd.DataFrame(
            data=np.array(
                [[0, 1],
                 [1, 0]]
            ),
            columns=['feature_0', 'feature_1'],
            index=index
        )
        mask_multi_index = pd.DataFrame(
            data=np.array(
                [[True, False],
                 [True, True]]
            ),
            columns=['feature_0', 'feature_1'],
            index=index)

        feature_dictionary = {'X1': 'Education', 'X2': 'Age'}

        smart_explainer_mi = SmartExplainer(features_dict=feature_dictionary)
        smart_explainer_mi.data = dict()
        smart_explainer_mi.contributions = contrib_sorted_multi_index
        smart_explainer_mi.data['contrib_sorted'] = contrib_sorted_multi_index
        smart_explainer_mi.data['x_sorted'] = x_sorted_multi_index
        smart_explainer_mi.data['var_dict'] = var_dict_multi_index
        smart_explainer_mi.x_pred = x_pred_multi_index
        smart_explainer_mi.columns_dict = {i: col for i, col in enumerate(smart_explainer_mi.x_pred.columns)}
        smart_explainer_mi.mask = mask_multi_index
        smart_explainer_mi._case = "regression"
        smart_explainer_mi.state = smart_explainer_mi.choose_state(smart_explainer_mi.contributions)
        smart_explainer_mi.y_pred = None

        condition = "index == 'person_B'"

        output = smart_explainer_mi.plot.local_plot(query=condition)

        feature_values = ['<b>Age :</b><br />27', '<b>Education :</b><br />Master']
        contributions = [3.6, 1.2]

        bars = []
        bars.append(go.Bar(
            x=[contributions[1]],
            y=[feature_values[1]],
            orientation='h'
        ))
        bars.append(go.Bar(
            x=[contributions[0]],
            y=[feature_values[0]],
            orientation='h'
        ))
        expected_output = go.Figure(
            data=bars,
            layout=go.Layout(yaxis=dict(type='category')))
        for part in list(zip(output.data, expected_output.data)):
            assert part[0].x == part[1].x
            assert part[0].y == part[1].y

    def test_get_selection(self):
        """
        Unit test get selection
        """
        line = ['person_A']
        output = self.smart_explainer.plot.get_selection(
            line,
            self.var_dict,
            self.x_sorted,
            self.contrib_sorted
        )
        expected_output = np.array([0, 1]), np.array(['PhD', 34]), np.array([-3.4, 0.78])
        assert len(output) == 3
        assert np.array_equal(output[0], expected_output[0])
        assert np.array_equal(output[1], expected_output[1])
        assert np.array_equal(output[2], expected_output[2])

    def test_apply_mask_one_line(self):
        """
        Unit test apply mask one line
        """
        line = ['person_A']
        var_dict = np.array([0, 1])
        x_sorted = np.array(['PhD', 34])
        contrib_sorted = np.array([-3.4, 0.78])
        output = self.smart_explainer.plot.apply_mask_one_line(
            line,
            var_dict,
            x_sorted,
            contrib_sorted
        )
        expected_output = np.array([0]), np.array(['PhD']), np.array([-3.4])
        assert len(output) == 3
        assert np.array_equal(output[0], expected_output[0])
        assert np.array_equal(output[1], expected_output[1])
        assert np.array_equal(output[2], expected_output[2])

    def test_check_masked_contributions_1(self):
        """
        Unit test check masked contributions 1
        """
        line = ['person_A']
        var_dict =  ['X1', 'X2']
        x_val = ['PhD', 34]
        contrib = [-3.4, 0.78]
        var_dict, x_val, contrib = self.smart_explainer.plot.check_masked_contributions(line, var_dict, x_val, contrib)
        expected_var_dict = ['X1', 'X2']
        expected_x_val = ['PhD', 34]
        expected_contrib = [-3.4, 0.78]
        self.assertListEqual(var_dict,expected_var_dict)
        self.assertListEqual(x_val, expected_x_val)
        self.assertListEqual(contrib, expected_contrib)

    def test_check_masked_contributions_2(self):
        """
        Unit test check masked contributions 2
        """
        line = ['person_A']
        var_dict =  ['X1', 'X2']
        x_val = ['PhD', 34]
        contrib = [-3.4, 0.78]
        self.smart_explainer.masked_contributions = pd.DataFrame(
            data=[[0.0, 2.5], [0.0, 1.6]],
            columns=['masked_neg', 'masked_pos'],
            index=['person_A', 'person_B']
        )
        var_dict, x_val, contrib = self.smart_explainer.plot.check_masked_contributions(line, var_dict, x_val, contrib)
        expected_var_dict = ['X1', 'X2', 'Hidden Positive Contributions']
        expected_x_val = ['PhD', 34, '' ]
        expected_contrib = [-3.4, 0.78, 2.5]
        self.assertListEqual(var_dict,expected_var_dict)
        self.assertListEqual(x_val, expected_x_val)
        self.assertListEqual(contrib, expected_contrib)

    def test_plot_bar_chart_1(self):
        """
        Unit test plot bar chart 1
        """
        var_dict = ['X1', 'X2']
        x_val = ['PhD', 34]
        contributions = [-3.4, 0.78]
        bars = []
        for num, elem in enumerate(var_dict):
            bars.append(go.Bar(
                x=[contributions[num]],
                y=['<b>{} :</b><br />{}'.format(elem, x_val[num])],
                orientation='h'
            ))
        expected_output_fig = go.Figure(
            data=bars,
            layout=go.Layout(yaxis=dict(type='category')))
        self.smart_explainer._case = "regression"
        fig_output = self.smart_explainer.plot.plot_bar_chart('ind', var_dict, x_val, contributions)
        for part in list(zip(fig_output.data, expected_output_fig.data)):
            assert part[0].x == part[1].x
            assert part[0].y == part[1].y

    def test_plot_bar_chart_2(self):
        """
        Unit test plot bar chart 2
        """
        var_dict = ['X1', 'X2', 'Hidden Positive Contributions']
        x_val = ['PhD', 34, '']
        order = [3, 1, 2]
        contributions = [-3.4, 0.78, 2.5]
        ylabel = ['<b>X1 :</b><br />PhD', '<b>X2 :</b><br />34', '<i>Hidden Positive Contributions</i>']
        self.smart_explainer.masked_contributions = pd.DataFrame()
        bars = []
        comblist = list(zip(order, contributions, ylabel))
        comblist.sort(reverse=True)
        for elem in comblist:
            bars.append(go.Bar(
                x=[elem[1]],
                y=[elem[2]],
                orientation='h'
            ))
        expected_output_fig = go.Figure(
            data=bars,
            layout=go.Layout(yaxis=dict(type='category')))

        self.smart_explainer._case = "regression"
        fig_output = self.smart_explainer.plot.plot_bar_chart('ind', var_dict, x_val, contributions)
        for part in list(zip(fig_output.data, expected_output_fig.data)):
            assert part[0].x == part[1].x
            assert part[0].y == part[1].y

    def test_contribution_plot_1(self):
        """
        Classification
        """
        col = 'X1'
        output = self.smart_explainer.plot.contribution_plot(col, violin_maxf=0, proba=False)
        expected_output = go.Scatter(x=self.smart_explainer.x_pred[col],
                                     y=self.smart_explainer.contributions[-1][col],
                                     mode='markers',
                                     hovertext=[f"Id: {x}<br />" for x in self.smart_explainer.x_pred.index])
        assert np.array_equal(output.data[0].x, expected_output.x)
        assert np.array_equal(output.data[0].y, expected_output.y)
        assert len(np.unique(output.data[0].marker.color)) == 1
        assert output.layout.xaxis.title.text == self.smart_explainer.features_dict[col]

    def test_contribution_plot_2(self):
        """
        Regression
        """
        col = 'X2'
        xpl = self.smart_explainer
        xpl.contributions = self.contrib1
        xpl._case = "regression"
        xpl.state = xpl.choose_state(xpl.contributions)
        output = xpl.plot.contribution_plot(col, violin_maxf=0)
        expected_output = go.Scatter(x=xpl.x_pred[col],
                                     y=xpl.contributions[col],
                                     mode='markers',
                                     hovertext=[f"Id: {x}" for x in xpl.x_pred.index])

        assert np.array_equal(output.data[0].x, expected_output.x)
        assert np.array_equal(output.data[0].y, expected_output.y)
        assert np.array_equal(output.data[0].hovertext, expected_output.hovertext)
        assert len(np.unique(output.data[0].marker.color)) == 1
        assert output.layout.xaxis.title.text == self.smart_explainer.features_dict[col]

    def test_contribution_plot_3(self):
        """
        Color Plot classification
        """
        col = 'X2'
        xpl = self.smart_explainer
        xpl.y_pred = pd.DataFrame([0, 1], columns=['pred'], index=xpl.x_pred.index)
        xpl._classes = [0, 1]
        output = xpl.plot.contribution_plot(col, violin_maxf=0, proba=False)
        expected_output = go.Scatter(x=xpl.x_pred[col],
                                     y=xpl.contributions[-1][col],
                                     mode='markers',
                                     hovertext=[f"Id: {x}<br />Predict: {y}" for x, y in zip(xpl.x_pred.index, xpl.y_pred.iloc[:, 0].tolist())])

        assert np.array_equal(output.data[0].x, expected_output.x)
        assert np.array_equal(output.data[0].y, expected_output.y)
        assert np.array_equal(output.data[0].hovertext, expected_output.hovertext)
        assert len(np.unique(output.data[0].marker.color)) == 2
        assert output.layout.xaxis.title.text == self.smart_explainer.features_dict[col]

    def test_contribution_plot_4(self):
        """
        Regression Color Plot
        """
        col = 'X2'
        xpl = self.smart_explainer
        xpl.contributions = self.contrib1
        xpl._case = "regression"
        xpl.state = xpl.choose_state(xpl.contributions)
        xpl.y_pred = pd.DataFrame([0.46989877093, 12.749302948], columns=['pred'], index=xpl.x_pred.index)
        output = xpl.plot.contribution_plot(col, violin_maxf=0)
        expected_output = go.Scatter(x=xpl.x_pred[col],
                                     y=xpl.contributions[col],
                                     mode='markers',
                                     hovertext=[f"Id: {x}<br />Predict: {round(y,3)}" for x, y in zip(xpl.x_pred.index, xpl.y_pred.iloc[:, 0].tolist())])

        assert np.array_equal(output.data[0].x, expected_output.x)
        assert np.array_equal(output.data[0].y, expected_output.y)
        assert len(np.unique(output.data[0].marker.color)) >= 2
        assert np.array_equal(output.data[0].hovertext, expected_output.hovertext)
        assert output.layout.xaxis.title.text == self.smart_explainer.features_dict[col]

    def test_contribution_plot_5(self):
        """
        Regression Color Plot with pred
        """
        col = 'X2'
        xpl = self.smart_explainer
        xpl.contributions = pd.concat([self.contrib1]*10, ignore_index=True)
        xpl._case = "regression"
        xpl.state = xpl.choose_state(xpl.contributions)
        xpl.x_pred = pd.concat([xpl.x_pred]*10, ignore_index=True)
        xpl.postprocessing_modifications = False
        xpl.y_pred = pd.concat([pd.DataFrame([0.46989877093, 12.749302948])]*10, ignore_index=True)
        output = xpl.plot.contribution_plot(col)
        np_hv = np.array([f"Id: {x}<br />Predict: {round(y,2)}" for x, y in zip(xpl.x_pred.index, xpl.y_pred.iloc[:, 0].tolist())])
        assert len(output.data) == 3
        assert output.data[0].type == 'violin'
        assert output.data[-1].type == 'scatter'
        assert len(np.unique(output.data[-1].marker.color)) >= 2
        assert np.array_equal(output.data[-1].hovertext, np_hv)
        assert output.layout.xaxis.title.text == xpl.features_dict[col]

    def test_contribution_plot_6(self):
        """
        Regression without pred
        """
        col = 'X2'
        xpl = self.smart_explainer
        xpl.contributions = pd.concat([self.contrib1]*10, ignore_index=True)
        xpl._case = "regression"
        xpl.state = xpl.choose_state(xpl.contributions)
        xpl.x_pred = pd.concat([xpl.x_pred]*10, ignore_index=True)
        xpl.postprocessing_modifications = False
        output = xpl.plot.contribution_plot(col)
        np_hv = [f"Id: {x}" for x in xpl.x_pred.index]
        np_hv.sort()
        annot_list = []
        for data_plot in output.data:
            annot_list.extend(data_plot.hovertext.tolist())
        annot_list.sort()
        assert len(output.data) == 2
        for elem in output.data:
            assert elem.type == 'violin'
        assert output.data[-1].marker.color == output.data[-2].marker.color
        self.assertListEqual(annot_list, np_hv)
        assert output.layout.xaxis.title.text == xpl.features_dict[col]

    def test_contribution_plot_7(self):
        """
        Classification without pred
        """
        col = 'X1'
        xpl = self.smart_explainer
        xpl.contributions[0] = pd.concat([xpl.contributions[0]] * 10, ignore_index=True)
        xpl.contributions[1] = pd.concat([xpl.contributions[1]] * 10, ignore_index=True)
        xpl.x_pred = pd.concat([xpl.x_pred] * 10, ignore_index=True)
        xpl.postprocessing_modifications = False
        np_hv = [f"Id: {x}" for x in xpl.x_pred.index]
        np_hv.sort()
        output = xpl.plot.contribution_plot(col, proba=False)
        annot_list = []
        for data_plot in output.data:
            annot_list.extend(data_plot.hovertext.tolist())
        annot_list.sort()
        assert len(output.data) == 2
        for elem in output.data:
            assert elem.type == 'violin'
        assert output.data[-1].marker.color == output.data[-2].marker.color
        self.assertListEqual(annot_list, np_hv)
        assert output.layout.xaxis.title.text == xpl.features_dict[col]

    def test_contribution_plot_8(self):
        """
        Classification with pred
        """
        col = 'X1'
        xpl = self.smart_explainer
        xpl.x_pred = pd.concat([xpl.x_pred] * 10, ignore_index=True)
        xpl.x_pred.index = [i for i in range(xpl.x_pred.shape[0])]
        xpl.postprocessing_modifications = False
        xpl.contributions[0] = pd.concat([xpl.contributions[0]] * 10, ignore_index=True)
        xpl.contributions[1] = pd.concat([xpl.contributions[1]] * 10, ignore_index=True)
        xpl.contributions[0].index = xpl.x_pred.index
        xpl.contributions[1].index = xpl.x_pred.index
        xpl.y_pred = pd.DataFrame([0, 1, 1, 0, 0, 0, 1, 0, 1, 1, 1, 0, 0, 1, 1, 1, 1, 0, 0, 0],
                                  columns=['pred'], index=xpl.x_pred.index)
        model = lambda: None
        model.classes_ = np.array([0, 1])
        xpl.model = model
        np_hv = [f"Id: {x}<br />Predict: {y}" for x, y in zip(xpl.x_pred.index, xpl.y_pred.iloc[:, 0].tolist())]
        np_hv.sort()
        output = xpl.plot.contribution_plot(col)
        annot_list = []
        for data_plot in output.data:
            annot_list.extend(data_plot.hovertext.tolist())
        annot_list.sort()
        assert len(output.data) == 4
        for elem in output.data:
            assert elem.type == 'violin'
        assert output.data[0].side == 'negative'
        assert output.data[1].side == 'positive'
        assert output.data[-1].line.color == output.data[-3].line.color
        assert output.data[-1].line.color != output.data[-2].line.color
        self.assertListEqual(annot_list, np_hv)
        assert output.layout.xaxis.title.text == xpl.features_dict[col]

    def test_contribution_plot_9(self):
        """
        Classification with pred and sampling
        """
        col = 'X1'
        xpl = self.smart_explainer
        xpl.x_pred = pd.concat([xpl.x_pred] * 20, ignore_index=True)
        xpl.x_pred.index = [i for i in range(xpl.x_pred.shape[0])]
        xpl.postprocessing_modifications = False
        xpl.contributions[0] = pd.concat([xpl.contributions[0]] * 20, ignore_index=True)
        xpl.contributions[1] = pd.concat([xpl.contributions[1]] * 20, ignore_index=True)
        xpl.contributions[0].index = xpl.x_pred.index
        xpl.contributions[1].index = xpl.x_pred.index
        xpl.y_pred = pd.DataFrame([0, 1, 1, 0, 0]*8,
                                  columns=['pred'], index=xpl.x_pred.index)
        model = lambda: None
        model.classes_ = np.array([0, 1])
        xpl.model = model
        output = xpl.plot.contribution_plot(col, max_points=39)
        assert len(output.data) == 4
        for elem in output.data:
            assert elem.type == 'violin'
        assert output.data[0].side == 'negative'
        assert output.data[1].side == 'positive'
        assert output.data[-1].line.color == output.data[-3].line.color
        assert output.data[-1].line.color != output.data[-2].line.color
        assert output.layout.xaxis.title.text == xpl.features_dict[col]
        total_row = 0
        for data in output.data:
            total_row = total_row + data.x.shape[0]
        assert total_row == 39
        expected_title = "<b>Education</b> - Feature Contribution<span style='font-size: 12px;'><br />Response: <b>3</b>" \
                + " - Length of random Subset : 39 (98%)</span>"
        assert output.layout.title['text'] == expected_title

    def test_contribution_plot_10(self):
        """
        Regression with pred and subset
        """
        col = 'X2'
        xpl = self.smart_explainer
        xpl.x_pred = pd.concat([xpl.x_pred] * 4, ignore_index=True)
        xpl.x_pred.index = [i for i in range(xpl.x_pred.shape[0])]
        xpl.postprocessing_modifications = False
        xpl.contributions = pd.concat([self.contrib1] * 4, ignore_index=True)
        xpl._case = "regression"
        xpl.state = xpl.choose_state(xpl.contributions)
        xpl.y_pred = pd.DataFrame([0.46989877093, 12.749302948]*4, columns=['pred'], index=xpl.x_pred.index)
        subset = [1, 2, 6, 7]
        output = xpl.plot.contribution_plot(col, selection=subset, violin_maxf=0)
        expected_output = go.Scatter(x=xpl.x_pred[col].loc[subset],
                                     y=xpl.contributions[col].loc[subset],
                                     mode='markers',
                                     hovertext=[f"Id: {x}<br />Predict: {y:.2f}"
                                                for x, y in zip(xpl.x_pred.loc[subset].index,
                                                                xpl.y_pred.loc[subset].iloc[:, 0].tolist())])

        assert np.array_equal(output.data[0].x, expected_output.x)
        assert np.array_equal(output.data[0].y, expected_output.y)
        assert len(np.unique(output.data[0].marker.color)) >= 2
        assert np.array_equal(output.data[0].hovertext, expected_output.hovertext)
        assert output.layout.xaxis.title.text == self.smart_explainer.features_dict[col]
        expected_title = "<b>Age</b> - Feature Contribution<span style='font-size: 12px;'><br />" \
            + "Length of user-defined Subset : 4 (50%)</span>"
        assert output.layout.title['text'] == expected_title

    def test_contribution_plot_11(self):
        """
        classification with proba
        """
        col = 'X1'
        xpl = self.smart_explainer
        xpl.proba_values = pd.DataFrame(
            data=np.array(
                [[0.4, 0.6],
                [0.3, 0.7]]),
            columns=['class_1', 'class_2'],
            index=xpl.x_init.index.values)
        output = self.smart_explainer.plot.contribution_plot(col)
        assert str(type(output.data[-1])) == "<class 'plotly.graph_objs._scatter.Scatter'>"
        self.assertListEqual(list(output.data[-1]['marker']['color']), [0.6, 0.7])
        self.assertListEqual(list(output.data[-1]['y']), [-0.3, 4.7])

    def test_contribution_plot_12(self):
        """
        contribution plot with groups of features for classification case
        """
        x_init = pd.DataFrame(
            data=np.array(
                [[0, 34],
                 [1, 27]]),
            columns=['X1', 'X2'],
            index=['person_A', 'person_B']
        )
        xpl = self.smart_explainer
        xpl.inv_features_dict = {}
        col = 'group1'
        xpl.x_init = x_init
        xpl.contributions[0] = pd.concat([xpl.contributions[0]] * 10, ignore_index=True)
        xpl.contributions[1] = pd.concat([xpl.contributions[1]] * 10, ignore_index=True)
        xpl.x_pred = pd.concat([xpl.x_pred] * 10, ignore_index=True)
        xpl.x_init = pd.concat([xpl.x_init] * 10, ignore_index=True)
        xpl.postprocessing_modifications = False
        xpl.preprocessing = None
        # Creates a group of features named group1
        xpl.features_groups = {'group1': ['X1', 'X2']}
        xpl.contributions_groups = xpl.state.compute_grouped_contributions(xpl.contributions, xpl.features_groups)
        xpl.features_imp_groups = None
        xpl._update_features_dict_with_groups(features_groups=xpl.features_groups)

        output = xpl.plot.contribution_plot(col, proba=False)

        assert len(output.data) == 1
        assert output.data[0].type == 'scatter'
        self.setUp()

    def test_contribution_plot_13(self):
        """
        contribution plot with groups of features for regression case
        """
        x_init = pd.DataFrame(
            data=np.array(
                [[0, 34],
                 [1, 27]]),
            columns=['X1', 'X2'],
            index=['person_A', 'person_B']
        )
        xpl = self.smart_explainer
        xpl.inv_features_dict = {}
        col = 'group1'
        xpl.x_init = x_init
        xpl.contributions = pd.concat([self.contrib1] * 10, ignore_index=True)
        xpl._case = "regression"
        xpl.state = xpl.choose_state(xpl.contributions)
        xpl.x_pred = pd.concat([xpl.x_pred] * 10, ignore_index=True)
        xpl.x_init = pd.concat([xpl.x_init] * 10, ignore_index=True)
        xpl.postprocessing_modifications = False
        xpl.preprocessing = None
        # Creates a group of features named group1
        xpl.features_groups = {'group1': ['X1', 'X2']}
        xpl.contributions_groups = xpl.state.compute_grouped_contributions(xpl.contributions, xpl.features_groups)
        xpl.features_imp_groups = None
        xpl._update_features_dict_with_groups(features_groups=xpl.features_groups)

        output = xpl.plot.contribution_plot(col, proba=False)

        assert len(output.data) == 1
        assert output.data[0].type == 'scatter'
        self.setUp()

    def test_contribution_plot_14(self):
        """
        contribution plot with groups of features for classification case and subset
        """
        x_init = pd.DataFrame(
            data=np.array(
                [[0, 34],
                 [1, 27]]),
            columns=['X1', 'X2'],
            index=['person_A', 'person_B']
        )
        xpl = self.smart_explainer
        xpl.inv_features_dict = {}
        col = 'group1'
        xpl.x_init = x_init
        xpl.contributions[0] = pd.concat([xpl.contributions[0]] * 10, ignore_index=True)
        xpl.contributions[1] = pd.concat([xpl.contributions[1]] * 10, ignore_index=True)
        xpl.x_pred = pd.concat([xpl.x_pred] * 10, ignore_index=True)
        xpl.x_init = pd.concat([xpl.x_init] * 10, ignore_index=True)
        xpl.postprocessing_modifications = False
        xpl.preprocessing = None
        # Creates a group of features named group1
        xpl.features_groups = {'group1': ['X1', 'X2']}
        xpl.contributions_groups = xpl.state.compute_grouped_contributions(xpl.contributions, xpl.features_groups)
        xpl.features_imp_groups = None
        xpl._update_features_dict_with_groups(features_groups=xpl.features_groups)

        subset = list(range(10))
        output = xpl.plot.contribution_plot(col, proba=False, selection=subset)

        assert len(output.data) == 1
        assert output.data[0].type == 'scatter'
        assert len(output.data[0].x) == 10
        self.setUp()

    def test_contribution_plot_15(self):
        """
        contribution plot with groups of features for regression case with subset
        """
        x_init = pd.DataFrame(
            data=np.array(
                [[0, 34],
                 [1, 27]]),
            columns=['X1', 'X2'],
            index=['person_A', 'person_B']
        )
        xpl = self.smart_explainer
        xpl.inv_features_dict = {}
        col = 'group1'
        xpl.x_init = x_init
        xpl.contributions = pd.concat([self.contrib1] * 10, ignore_index=True)
        xpl._case = "regression"
        xpl.state = xpl.choose_state(xpl.contributions)
        xpl.x_pred = pd.concat([xpl.x_pred] * 10, ignore_index=True)
        xpl.x_init = pd.concat([xpl.x_init] * 10, ignore_index=True)
        xpl.postprocessing_modifications = False
        xpl.preprocessing = None
        # Creates a group of features named group1
        xpl.features_groups = {'group1': ['X1', 'X2']}
        xpl.contributions_groups = xpl.state.compute_grouped_contributions(xpl.contributions, xpl.features_groups)
        xpl.features_imp_groups = None
        xpl._update_features_dict_with_groups(features_groups=xpl.features_groups)

        subset = list(range(10))
        output = xpl.plot.contribution_plot(col, proba=False, selection=subset)

        assert len(output.data) == 1
        assert output.data[0].type == 'scatter'
        assert len(output.data[0].x) == 10
        self.setUp()

    def test_plot_features_import_1(self):
        """
        Unit test plot features import 1
        """
        serie1 = pd.Series([0.131, 0.51], index=['col1', 'col2'])
        output = self.smart_explainer.plot.plot_features_import(serie1)
        data = go.Bar(
            x=serie1,
            y=serie1.index,
            name='Global',
            orientation='h'
        )

        expected_output = go.Figure(data=data)
        assert np.array_equal(output.data[0].x, expected_output.data[0].x)
        assert np.array_equal(output.data[0].y, expected_output.data[0].y)
        assert output.data[0].name == expected_output.data[0].name
        assert output.data[0].orientation == expected_output.data[0].orientation

    def test_plot_features_import_2(self):
        """
        Unit test plot features import 2
        """
        serie1 = pd.Series([0.131, 0.51], index=['col1', 'col2'])
        serie2 = pd.Series([0.33, 0.11], index=['col1', 'col2'])
        output = self.smart_explainer.plot.plot_features_import(serie1, serie2)
        data1 = go.Bar(
            x=serie1,
            y=serie1.index,
            name='Global',
            orientation='h'
        )
        data2 = go.Bar(
            x=serie2,
            y=serie2.index,
            name='Subset',
            orientation='h'
        )
        expected_output = go.Figure(data=[data2, data1])
        assert np.array_equal(output.data[0].x, expected_output.data[0].x)
        assert np.array_equal(output.data[0].y, expected_output.data[0].y)
        assert output.data[0].name == expected_output.data[0].name
        assert output.data[0].orientation == expected_output.data[0].orientation
        assert np.array_equal(output.data[1].x, expected_output.data[1].x)
        assert np.array_equal(output.data[1].y, expected_output.data[1].y)
        assert output.data[1].name == expected_output.data[1].name
        assert output.data[1].orientation == expected_output.data[1].orientation

    def test_features_importance_1(self):
        """
        Unit test features importance 1
        """
        xpl = self.smart_explainer
        output = xpl.plot.features_importance(selection=['person_A', 'person_B'])

        data1 = go.Bar(
            x=np.array([0.2296, 0.7704]),
            y=np.array(['Age', 'Education']),
            name='Subset',
            orientation='h')

        data2 = go.Bar(
            x=np.array([0.2296, 0.7704]),
            y=np.array(['Age', 'Education']),
            name='Global',
            orientation='h')

        expected_output = go.Figure(data=[data1, data2])

        assert np.array_equal(output.data[0].x, expected_output.data[0].x)
        assert np.array_equal(output.data[0].y, expected_output.data[0].y)
        assert output.data[0].name == expected_output.data[0].name
        assert output.data[0].orientation == expected_output.data[0].orientation
        assert np.array_equal(output.data[1].x, expected_output.data[1].x)
        assert np.array_equal(output.data[1].y, expected_output.data[1].y)
        assert output.data[1].name == expected_output.data[1].name
        assert output.data[1].orientation == expected_output.data[1].orientation

    def test_features_importance_2(self):
        """
        Unit test features importance 2
        """
        xpl = self.smart_explainer
        #regression
        xpl.contributions = self.contrib1
        xpl._case = "regression"
        xpl.state = xpl.choose_state(xpl.contributions)
        output = xpl.plot.features_importance(selection=['person_A', 'person_B'])

        data1 = go.Bar(
            x=np.array([0.2296, 0.7704]),
            y=np.array(['Age', 'Education']),
            name='Subset',
            orientation='h')

        data2 = go.Bar(
            x=np.array([0.2296, 0.7704]),
            y=np.array(['Age', 'Education']),
            name='Global',
            orientation='h')

        expected_output = go.Figure(data=[data1, data2])

        assert np.array_equal(output.data[0].x, expected_output.data[0].x)
        assert np.array_equal(output.data[0].y, expected_output.data[0].y)
        assert output.data[0].name == expected_output.data[0].name
        assert output.data[0].orientation == expected_output.data[0].orientation
        assert np.array_equal(output.data[1].x, expected_output.data[1].x)
        assert np.array_equal(output.data[1].y, expected_output.data[1].y)
        assert output.data[1].name == expected_output.data[1].name
        assert output.data[1].orientation == expected_output.data[1].orientation

    def test_features_importance_3(self):
        """
        Unit test features importance for groups of features
        """
        x_pred = pd.DataFrame(
            data=np.array(
                [['PhD', 34, 1],
                 ['Master', 27, 0]]),
            columns=['X1', 'X2', 'X3'],
            index=['person_A', 'person_B']
        )

        contrib = pd.DataFrame(
            data=np.array(
                [[-3.4, 0.78, 1.2],
                 [1.2, 3.6, -0.3]]),
            columns=['X1', 'X2', 'X3'],
            index=['person_A', 'person_B']
        )

        smart_explainer = SmartExplainer()
        smart_explainer.x_init = x_pred
        smart_explainer.x_pred = x_pred
        smart_explainer.postprocessing_modifications = False
        smart_explainer.features_imp_groups = None
        smart_explainer.features_imp = None
        smart_explainer.features_groups = {'group0': ['X1', 'X2']}
        smart_explainer.contributions = [contrib, -contrib]
        smart_explainer.features_dict = {'X1': 'X1', 'X2': 'X2', 'X3': 'X3', 'group0': 'group0'}
        smart_explainer.inv_features_dict = {'X1': 'X1', 'X2': 'X2', 'X3': 'X3', 'group0': 'group0'}
        smart_explainer.model = self.smart_explainer.model
        smart_explainer._case, smart_explainer._classes = smart_explainer.check_model()
        smart_explainer.state = smart_explainer.choose_state(smart_explainer.contributions)
        smart_explainer.contributions_groups = smart_explainer.state.compute_grouped_contributions(
            smart_explainer.contributions, smart_explainer.features_groups)
        smart_explainer.features_imp_groups = smart_explainer.state.compute_features_import(
            smart_explainer.contributions_groups)

        output = smart_explainer.plot.features_importance()

        data1 = go.Bar(
            x=np.array([0.1682, 0.8318]),
            y=np.array(['X3', '<b>group0</b>']),
            name='Global',
            orientation='h')
        expected_output = go.Figure(data=[data1])

        assert np.array_equal(output.data[0].x, expected_output.data[0].x)
        assert np.array_equal(output.data[0].y, expected_output.data[0].y)
        assert output.data[0].name == expected_output.data[0].name
        assert output.data[0].orientation == expected_output.data[0].orientation

    def test_features_importance_4(self):
        """
        Unit test features importance for groups of features when displaying a group
        """
        x_pred = pd.DataFrame(
            data=np.array(
                [['PhD', 34, 1],
                 ['Master', 27, 0]]),
            columns=['X1', 'X2', 'X3'],
            index=['person_A', 'person_B']
        )

        contrib = pd.DataFrame(
            data=np.array(
                [[-3.4, 0.78, 1.2],
                 [1.2, 3.6, -0.3]]),
            columns=['X1', 'X2', 'X3'],
            index=['person_A', 'person_B']
        )

        smart_explainer = SmartExplainer()
        smart_explainer.x_init = x_pred
        smart_explainer.x_pred = x_pred
        smart_explainer.postprocessing_modifications = False
        smart_explainer.features_imp_groups = None
        smart_explainer.features_imp = None
        smart_explainer.features_groups = {'group0': ['X1', 'X2']}
        smart_explainer.contributions = [contrib, -contrib]
        smart_explainer.features_dict = {'X1': 'X1', 'X2': 'X2', 'X3': 'X3', 'group0': 'group0'}
        smart_explainer.inv_features_dict = {'X1': 'X1', 'X2': 'X2', 'X3': 'X3', 'group0': 'group0'}
        smart_explainer.model = self.smart_explainer.model
        smart_explainer._case, smart_explainer._classes = smart_explainer.check_model()
        smart_explainer.state = smart_explainer.choose_state(smart_explainer.contributions)
        smart_explainer.contributions_groups = smart_explainer.state.compute_grouped_contributions(
            smart_explainer.contributions, smart_explainer.features_groups)
        smart_explainer.features_imp_groups = smart_explainer.state.compute_features_import(
            smart_explainer.contributions_groups)

        output = smart_explainer.plot.features_importance(group_name='group0')

        data1 = go.Bar(
            x=np.array([0.4179, 0.4389]),
            y=np.array(['X2', 'X1']),
            name='Global',
            orientation='h')
        expected_output = go.Figure(data=[data1])

        assert np.array_equal(output.data[0].x, expected_output.data[0].x)
        assert np.array_equal(output.data[0].y, expected_output.data[0].y)
        assert output.data[0].name == expected_output.data[0].name
        assert output.data[0].orientation == expected_output.data[0].orientation

    def test_local_pred_1(self):
        xpl = self.smart_explainer
        output = xpl.plot.local_pred('person_A',label=0)
        assert output == 0.5

    def test_plot_line_comparison_1(self):
        """
        Unit test 1 for plot_line_comparison
        """
        xpl = self.smart_explainer
        index = ['person_A', 'person_B']
        data = pd.DataFrame(
            data=np.array(
                [['PhD', 34],
                 ['Master', 27]]
            ),
            columns=['X1', 'X2'],
            index=index
        )
        features_dict = {'X1': 'X1', 'X2': 'X2'}
        xpl.inv_features_dict = {'X1': 'X1', 'X2': 'X2'}
        colors = ['rgba(244, 192, 0, 1.0)', 'rgba(74, 99, 138, 0.7)']
        var_dict = ['X1', 'X2']
        contributions = [[-3.4, 0.78], [1.2, 3.6]]
        title = 'Compare plot - index : <b>person_A</b> ; <b>person_B</b>'
        predictions = [data.loc[id] for id in index]

        fig = list()
        for i in range(2):
            fig.append(go.Scatter(
                x=[contributions[0][i], contributions[1][i]],
                y=['<b>' + feat + '</b>' for feat in var_dict],
                mode='lines+markers',
                name=f'Id: <b>{index[i]}</b>',
                hovertext=[f'Id: <b>{index[i]}</b><br /><b>X1</b> <br />Contribution: {contributions[0][i]:.4f} <br />'
                           + f'Value: {data.iloc[i][0]}',
                           f'Id: <b>{index[i]}</b><br /><b>X2</b> <br />Contribution: {contributions[1][i]:.4f} <br />'
                           + f'Value: {data.iloc[i][1]}'
                           ],
                marker={'color': colors[i]}
                )
            )
        expected_output = go.Figure(data=fig)
        output = xpl.plot.plot_line_comparison(['person_A', 'person_B'], var_dict, contributions,
                                               predictions=predictions, dict_features=features_dict)

        for i in range(2):
            assert np.array_equal(output.data[i]['x'], expected_output.data[i]['x'])
            assert np.array_equal(output.data[i]['y'], expected_output.data[i]['y'])
            assert output.data[i].name == expected_output.data[i].name
            assert output.data[i].hovertext == expected_output.data[i].hovertext
            assert output.data[i].marker == expected_output.data[i].marker
        assert title == output.layout.title.text

    def test_plot_line_comparison_2(self):
        """
        Unit test 2 for plot_line_comparison
        """
        xpl = self.smart_explainer
        index = ['person_A', 'person_B']
        data = pd.DataFrame(
            data=np.array(
                [['PhD', 34],
                 ['Master', 27]]
            ),
            columns=['X1', 'X2'],
            index=index
        )
        xpl.inv_features_dict = {'X1': 'X1', 'X2': 'X2'}
        var_dict = ['X1', 'X2']
        contributions = [[-3.4, 0.78], [1.2, 3.6]]
        subtitle = 'This is a good test'
        title = 'Compare plot - index : <b>person_A</b> ; <b>person_B</b>' \
                + "<span style='font-size: 12px;'><br />This is a good test</span>"
        predictions = [data.loc[id] for id in index]

        output = xpl.plot.plot_line_comparison(index, var_dict, contributions,
                                               subtitle=subtitle, predictions=predictions,
                                               dict_features=xpl.inv_features_dict)

        assert title == output.layout.title.text

    def test_compare_plot_1(self):
        """
        Unit test 1 for compare_plot
        """
        xpl = self.smart_explainer
        xpl.contributions = pd.DataFrame(
            data=[[-3.4, 0.78], [1.2, 3.6]],
            index=['person_A', 'person_B'],
            columns=['X1', 'X2']
        )
        xpl.inv_features_dict = {'Education': 'X1', 'Age': 'X2'}
        xpl._case = "regression"
        output = xpl.plot.compare_plot(row_num=[1], show_predict=False)
        title = "Compare plot - index : <b>person_B</b><span style='font-size: 12px;'><br /></span>"
        data = [go.Scatter(
            x=[1.2, 3.6],
            y=['<b>Education</b>', '<b>Age</b>'],
            name='Id: <b>person_B</b>',
            hovertext=['Id: <b>person_B</b><br /><b>Education</b> <br />Contribution: 1.2000 <br />Value: Master',
                       'Id: <b>person_B</b><br /><b>Age</b> <br />Contribution: 3.6000 <br />Value: 27']
            )
        ]
        expected_output = go.Figure(data=data)
        assert np.array_equal(expected_output.data[0].x, output.data[0].x)
        assert np.array_equal(expected_output.data[0].y, output.data[0].y)
        assert np.array_equal(expected_output.data[0].hovertext, output.data[0].hovertext)
        assert expected_output.data[0].name == output.data[0].name
        assert title == output.layout.title.text

    def test_compare_plot_2(self):
        """
        Unit test 2 for compare_plot
        """
        xpl = self.smart_explainer
        xpl.inv_features_dict = {'Education': 'X1', 'Age': 'X2'}
        index = ['person_A', 'person_B']
        contributions = [[-3.4, 0.78], [1.2, 3.6]]
        xpl.contributions = pd.DataFrame(
            data=contributions,
            index=index,
            columns=['X1', 'X2']
        )
        data = np.array(
                    [['PhD', 34],
                     ['Master', 27]]
                )
        xpl._case = "regression"
        output = xpl.plot.compare_plot(index=index, show_predict=True)
        title_and_subtitle = "Compare plot - index : <b>person_A</b> ;" \
                " <b>person_B</b><span style='font-size: 12px;'><br />" \
                "Predictions: person_A: <b>1</b> ; person_B: <b>1</b></span>"
        fig = list()
        for i in range(2):
            fig.append(go.Scatter(
                x=contributions[i][::-1],
                y=['<b>Age</b>', '<b>Education</b>'],
                name=f'Id: <b>{index[i]}</b>',
                hovertext=[
                    f'Id: <b>{index[i]}</b><br /><b>Age</b> <br />Contribution: {contributions[i][1]:.4f}'
                    f' <br />Value: {data[i][1]}',
                    f'Id: <b>{index[i]}</b><br /><b>Education</b> <br />Contribution: {contributions[i][0]:.4f}'
                    f' <br />Value: {data[i][0]}'
                ]
            )
            )

        expected_output = go.Figure(data=fig)
        for i in range(2):
            assert np.array_equal(expected_output.data[i].x, output.data[i].x)
            assert np.array_equal(expected_output.data[i].y, output.data[i].y)
            assert np.array_equal(expected_output.data[i].hovertext, output.data[i].hovertext)
            assert expected_output.data[i].name == output.data[i].name
        assert title_and_subtitle == output.layout.title.text

    def test_compare_plot_3(self):
        """
        Unit test 3 for compare_plot classification
        """
        index = ['A', 'B']
        x_pred = pd.DataFrame(
            data=np.array(
                [['PhD', 34],
                 ['Master', 27]]
            ),
            columns=['X1', 'X2'],
            index=index
        )
        contributions1 = pd.DataFrame(
            data=np.array(
                [[-3.4, 0.78],
                 [1.2, 3.6]]
            ),
            columns=['X1', 'X2'],
            index=index
        )
        contributions2 = pd.DataFrame(
            data=np.array(
                [[-0.4, 0.78],
                 [0.2, 0.6]]
            ),
            columns=['X1', 'X2'],
            index=index
        )
        feature_dictionary = {'X1': 'Education', 'X2': 'Age'}
        smart_explainer_mi = SmartExplainer(features_dict=feature_dictionary)
        smart_explainer_mi.contributions = [
            pd.DataFrame(
                data=contributions1,
                index=index,
                columns=['X1', 'X2']
            ),
            pd.DataFrame(
                data=contributions2,
                index=index,
                columns=['X1', 'X2']
            )
        ]
        smart_explainer_mi.inv_features_dict = {'Education': 'X1', 'Age': 'X2'}
        smart_explainer_mi.data = dict()
        smart_explainer_mi.x_pred = x_pred
        smart_explainer_mi.columns_dict = {i: col for i, col in enumerate(smart_explainer_mi.x_pred.columns)}
        smart_explainer_mi._case = "classification"
        smart_explainer_mi._classes = [0, 1]
        smart_explainer_mi.model = 'predict_proba'

        output_label0 = smart_explainer_mi.plot.compare_plot(index=['A', 'B'], label=0, show_predict=False)
        output_label1 = smart_explainer_mi.plot.compare_plot(index=['A', 'B'], show_predict=False)

        title_0 = "Compare plot - index : <b>A</b> ; <b>B</b><span style='font-size: 12px;'><br /></span>"
        title_1 = "Compare plot - index : <b>A</b> ; <b>B</b><span style='font-size: 12px;'><br /></span>"

        fig_0 = list()
        x0 = contributions1.to_numpy()
        x0.sort(axis=1)
        for i in range(2):
            fig_0.append(go.Scatter(
                x=x0[i][::-1],
                y=['<b>Age</b>', '<b>Education</b>'],
                name=f'Id: <b>{index[i]}</b>',
                hovertext=[
                    f'Id: <b>{index[i]}</b><br /><b>Age</b> <br />Contribution: {x0[i][1]:.4f}'
                    f' <br />Value: {x_pred.to_numpy()[i][1]}',
                    f'Id: <b>{index[i]}</b><br /><b>Education</b> <br />Contribution: {x0[i][0]:.4f}'
                    f' <br />Value: {x_pred.to_numpy()[i][0]}'
                ]
                )
            )

        fig_1 = list()
        x1 = contributions2.to_numpy()
        x1.sort(axis=1)
        for i in range(2):
            fig_1.append(go.Scatter(
                x=x1[i][::-1],
                y=['<b>Age</b>', '<b>Education</b>'],
                name=f'Id: <b>{index[i]}</b>',
                hovertext=[
                    f'Id: <b>{index[i]}</b><br /><b>Age</b> <br />Contribution: {x1[i][1]:.4f}'
                    f' <br />Value: {x_pred.to_numpy()[i][1]}',
                    f'Id: <b>{index[i]}</b><br /><b>Education</b> <br />Contribution: {x1[i][0]:.4f}'
                    f' <br />Value: {x_pred.to_numpy()[i][0]}'
                ]
                )
            )

        expected_output_0 = go.Figure(data=fig_0)
        expected_output_1 = go.Figure(data=fig_1)

        assert title_0 == output_label0.layout.title.text
        assert title_1 == output_label1.layout.title.text
        for i in range(2):
            assert np.array_equal(output_label1.data[i].x, expected_output_1.data[i].x)
            assert np.array_equal(output_label1.data[i].y, expected_output_1.data[i].y)
            assert np.array_equal(output_label1.data[i].hovertext, expected_output_1.data[i].hovertext)

            assert np.array_equal(output_label0.data[i].x, expected_output_0.data[i].x)
            assert np.array_equal(output_label0.data[i].y, expected_output_0.data[i].y)
            assert np.array_equal(output_label0.data[i].hovertext, expected_output_0.data[i].hovertext)

    def test_interactions_plot_1(self):
        """
        Unit test 1 for test interaction plot : scatter plot for categorical x categorical features
        """

        col1 = 'X1'
        col2 = 'X2'

        interaction_values = np.array([
            [[0.1, -0.7], [-0.6, 0.3]],
            [[0.2, -0.1], [-0.2, 0.1]]
        ])
        self.smart_explainer.interaction_values = interaction_values
        self.smart_explainer.x_interaction = self.smart_explainer.x_init

        output = self.smart_explainer.plot.interactions_plot(col1, col2, violin_maxf=0)

        expected_output = px.scatter(x=self.x_pred[col1],
                                     y=self.smart_explainer.interaction_values[:, 0, 1],
                                     color=self.x_pred[col1])

        assert np.array_equal(output.data[0].x, expected_output.data[0].x)
        assert np.array_equal(output.data[1].y, expected_output.data[1].y)
        assert output.data[0].showlegend is True
        assert len(output.data) == 2

    def test_interactions_plot_2(self):
        """
        Unit test 1 for test interaction plot : scatter plot for categorical x numeric features
        """
        col1 = 'X1'
        col2 = 'X2'
        smart_explainer = self.smart_explainer
        smart_explainer.x_init = smart_explainer.x_pred = pd.DataFrame(
            data=np.array(
                [['PhD', 34],
                 ['Master', 27]]),
            columns=['X1', 'X2'],
            index=['person_A', 'person_B']
        )
        smart_explainer.x_init['X2'] = smart_explainer.x_init['X2'].astype(float)

        interaction_values = np.array([
            [[0.1, -0.7], [-0.6, 0.3]],
            [[0.2, -0.1], [-0.2, 0.1]]
        ])

        smart_explainer.interaction_values = interaction_values
        smart_explainer.x_interaction = smart_explainer.x_init

        output = smart_explainer.plot.interactions_plot(col1, col2, violin_maxf=0)

        assert np.array_equal(output.data[0].x, ['PhD', 'Master'])
        assert np.array_equal(output.data[0].y, [-0.7, -0.1])
        assert np.array_equal(output.data[0].marker.color, [34., 27.])
        assert len(output.data) == 1

        self.setUp()

    def test_interactions_plot_3(self):
        """
        Unit test 1 for test interaction plot : scatter plot for numeric x categorical features
        """
        col1 = 'X1'
        col2 = 'X2'
        smart_explainer = self.smart_explainer
        smart_explainer.x_init = smart_explainer.x_pred = pd.DataFrame(
            data=np.array(
                [['PhD', 34],
                 ['Master', 27]]),
            columns=['X1', 'X2'],
            index=['person_A', 'person_B']
        )
        smart_explainer.x_init['X2'] = smart_explainer.x_init['X2'].astype(float)

        interaction_values = np.array([
            [[0.1, -0.7], [-0.6, 0.3]],
            [[0.2, -0.1], [-0.2, 0.1]]
        ])

        smart_explainer.interaction_values = interaction_values
        smart_explainer.x_interaction = smart_explainer.x_init

        output = smart_explainer.plot.interactions_plot(col2, col1, violin_maxf=0)

        assert np.array_equal(output.data[0].x, [34.])
        assert np.array_equal(output.data[0].y, [-0.6])
        assert output.data[0].name == 'PhD'

        assert np.array_equal(output.data[1].x, [27.])
        assert np.array_equal(output.data[1].y, [-0.2])
        assert output.data[1].name == 'Master'

        assert len(output.data) == 2

        self.setUp()

    def test_interactions_plot_4(self):
        """
        Unit test 1 for test interaction plot : scatter plot for numeric x numeric features
        """
        col1 = 'X1'
        col2 = 'X2'
        smart_explainer = self.smart_explainer

        smart_explainer.x_init = smart_explainer.x_pred = pd.DataFrame(
            data=np.array(
                [[520, 34],
                 [12800, 27]]),
            columns=['X1', 'X2'],
            index=['person_A', 'person_B']
        )
        smart_explainer.x_init['X1'] = smart_explainer.x_init['X1'].astype(float)
        smart_explainer.x_init['X2'] = smart_explainer.x_init['X2'].astype(float)

        interaction_values = np.array([
            [[0.1, -0.7], [-0.6, 0.3]],
            [[0.2, -0.1], [-0.2, 0.1]]
        ])

        smart_explainer.interaction_values = interaction_values
        smart_explainer.x_interaction = smart_explainer.x_init

        output = smart_explainer.plot.interactions_plot(col1, col2, violin_maxf=0)

        assert np.array_equal(output.data[0].x, [520, 12800])
        assert np.array_equal(output.data[0].y, [-0.7, -0.1])
        assert np.array_equal(output.data[0].marker.color, [34., 27.])

        assert len(output.data) == 1

        self.setUp()

    def test_interactions_plot_5(self):
        """
        Unit test 1 for test interaction plot : violin plot for categorical x numeric features
        """
        col1 = 'X1'
        col2 = 'X2'
        smart_explainer = self.smart_explainer
        smart_explainer.x_init = smart_explainer.x_pred = pd.DataFrame(
            data=np.array(
                [['PhD', 34],
                 ['Master', 27]]),
            columns=['X1', 'X2'],
            index=['person_A', 'person_B']
        )
        smart_explainer.x_init['X2'] = smart_explainer.x_init['X2'].astype(float)

        interaction_values = np.array([
            [[0.1, -0.7], [-0.6, 0.3]],
            [[0.2, -0.1], [-0.2, 0.1]]
        ])

        smart_explainer.interaction_values = interaction_values
        smart_explainer.x_interaction = smart_explainer.x_init

        output = smart_explainer.plot.interactions_plot(col1, col2)

        assert len(output.data) == 3

        assert output.data[0].type == 'violin'
        assert output.data[1].type == 'violin'
        assert output.data[2].type == 'scatter'

        assert np.array_equal(output.data[2].x, ['PhD', 'Master'])
        assert np.array_equal(output.data[2].y, [-0.7, -0.1])
        assert np.array_equal(output.data[2].marker.color, [34., 27.])

        self.setUp()

    def test_top_interactions_plot_1(self):
        """
        Test top interactions plot with scatter plots only
        """
        smart_explainer = self.smart_explainer
        smart_explainer.x_init = smart_explainer.x_pred = pd.DataFrame(
            data=np.array(
                [['PhD', 34, 16, 0.2, 12],
                 ['Master', 27, -10, 0.65, 18]]),
            columns=['X1', 'X2', 'X3', 'X4', 'X5'],
            index=['person_A', 'person_B']
        ).astype({'X1': str, 'X2': float, 'X3': float, 'X4': float, 'X5': float})

        smart_explainer.features_desc = smart_explainer.check_features_desc()
        smart_explainer.columns_dict = {i: col for i, col in enumerate(smart_explainer.x_pred.columns)}

        interaction_values = np.array([
            [[0.1, -0.7, 0.01, -0.9, 0.6], [-0.1, 0.8, 0.02, 0.7, -0.5], [0.2, 0.5, 0.04, -0.88, 0.7],
             [0.15, 0.6, -0.2, 0.5, 0.3]],
            [[0.2, -0.1, 0.2, 0.8, 0.55], [-0.2, 0.6, 0.02, -0.67, -0.6], [0.1, -0.5, 0.05, 1, 0.5],
             [0.3, 0.6, 0.02, -0.9, 0.4]]
        ])

        smart_explainer.interaction_values = interaction_values
        smart_explainer.x_interaction = smart_explainer.x_init

        output = smart_explainer.plot.top_interactions_plot(nb_top_interactions=5, violin_maxf=0)

        assert len(output.layout.updatemenus[0].buttons) == 5
        assert isinstance(output.layout.updatemenus[0].buttons[0].args[0]['visible'], list)
        assert len(output.layout.updatemenus[0].buttons[0].args[0]['visible']) >= 5
        assert True in output.layout.updatemenus[0].buttons[0].args[0]['visible']

        self.setUp()

    def test_top_interactions_plot_2(self):
            """
            Test top interactions plot with violin and scatter plots
            """
            smart_explainer = self.smart_explainer
            smart_explainer.x_init = smart_explainer.x_pred = pd.DataFrame(
                data=np.array(
                    [['PhD', 34, 16, 0.2, 12],
                     ['Master', 27, -10, 0.65, 18]]),
                columns=['X1', 'X2', 'X3', 'X4', 'X5'],
                index=['person_A', 'person_B']
            ).astype({'X1': str, 'X2': float, 'X3': float, 'X4': float, 'X5': float})

            smart_explainer.features_desc = smart_explainer.check_features_desc()
            smart_explainer.columns_dict = {i: col for i, col in enumerate(smart_explainer.x_pred.columns)}

            interaction_values = np.array([
                [[0.1, -0.7, 0.01, -0.9, 0.6], [-0.1, 0.8, 0.02, 0.7, -0.5], [0.2, 0.5, 0.04, -0.88, 0.7],
                 [0.15, 0.6, -0.2, 0.5, 0.3]],
                [[0.2, -0.1, 0.2, 0.8, 0.55], [-0.2, 0.6, 0.02, -0.67, -0.6], [0.1, -0.5, 0.05, 1, 0.5],
                 [0.3, 0.6, 0.02, -0.9, 0.4]]
            ])

            smart_explainer.interaction_values = interaction_values
            smart_explainer.x_interaction = smart_explainer.x_init

            output = smart_explainer.plot.top_interactions_plot(nb_top_interactions=4)

            assert len(output.layout.updatemenus[0].buttons) == 4
            assert isinstance(output.layout.updatemenus[0].buttons[0].args[0]['visible'], list)
            assert len(output.layout.updatemenus[0].buttons[0].args[0]['visible']) >= 4
            assert True in output.layout.updatemenus[0].buttons[0].args[0]['visible']

            self.setUp()

    def test_correlations_1(self):
        """
        Test correlations plot 1
        """
        smart_explainer = self.smart_explainer

        df = pd.DataFrame({
            "A": [8, 90, 10, 110],
            "B": [4.3, 7.4, 10.2, 15.7],
            "C": ["C8", "C8", "C9", "C9"],
            "D": [1, -3, -5, -10]
        }, index=[8, 9, 10, 11])

        output = smart_explainer.plot.correlations(df, max_features=3)

        assert len(output.data) == 1
        assert len(output.data[0].x) == 3
        assert len(output.data[0].y) == 3
        assert output.data[0].z.shape == (3, 3)

    def test_correlations_2(self):
        """
        Test correlations plot 2
        """
        smart_explainer = self.smart_explainer

        df = pd.DataFrame({
            "A": [8, 90, 10, 110],
            "B": [4.3, 7.4, 10.2, 15.7],
            "C": ["C8", "C8", "C9", "C9"],
            "D": [1, -3, -5, -10]
        }, index=[8, 9, 10, 11])

        output = smart_explainer.plot.correlations(df, max_features=3, facet_col='C')

        assert len(output.data) == 2
        assert len(output.data[0].x) == 3
        assert len(output.data[0].y) == 3
        assert output.data[0].z.shape == (3, 3)

    def test_stability_plot_1(self):
        df = pd.DataFrame(np.random.randint(0, 100, size=(15, 4)), columns=list('ABCD'))
        X = df.iloc[:, :-1]
        y = df.iloc[:, -1]
        model = LinearRegression().fit(X, y)

        xpl = SmartExplainer()
        xpl.compile(x=X,
                    model=model
                    )

        output = xpl.plot.stability_plot(distribution="none")

        assert len(output.data[0].x) == X.shape[1]
        assert len(output.data[0].y) == X.shape[1]
        assert np.array(list(output.data[0].x)).dtype == "float"
        assert np.array(list(output.data[0].y)).dtype == "float"

    def test_stability_plot_2(self):
        df = pd.DataFrame(np.random.randint(0, 100, size=(15, 4)), columns=list('ABCD'))
        X = df.iloc[:, :-1]
        y = df.iloc[:, -1]
        model = LinearRegression().fit(X, y)

        selection = list(range(6))
        xpl = SmartExplainer()
        xpl.compile(x=X,
                    model=model
                    )

        for max_features in [2, 5]:
            output = xpl.plot.stability_plot(selection=selection, distribution="boxplot", max_features=max_features)

            actual_shape = sum([1 if output.data[i].type == "box" else 0 for i in range(len(output.data))])
            expected_shape = X.shape[1] if X.shape[1] < max_features else max_features

            assert actual_shape == expected_shape
            assert len(output.data[0].x) == len(selection)
            assert np.array(list(output.data[0].x)).dtype == "float"

    def test_stability_plot_3(self):
        df = pd.DataFrame(np.random.randint(0, 100, size=(15, 4)), columns=list('ABCD'))
        X = df.iloc[:, :-1]
        y = df.iloc[:, -1]
        model = LinearRegression().fit(X, y)

        xpl = SmartExplainer()
        xpl.compile(x=X,
                    model=model
                    )

        for max_features in [2, 5]:
            output = xpl.plot.stability_plot(distribution="boxplot", max_features=max_features)

            actual_shape = sum([1 if output.data[i].type == "box" else 0 for i in range(len(output.data))])
            expected_shape = X.shape[1] if X.shape[1] < max_features else max_features

            assert actual_shape == expected_shape
            assert len(output.data[0].x) == 15
            assert np.array(list(output.data[0].x)).dtype == "float"

    def test_stability_plot_4(self):
        df = pd.DataFrame(np.random.randint(0, 100, size=(15, 4)), columns=list('ABCD'))
        X = df.iloc[:, :-1]
        y = df.iloc[:, -1]
        model = LinearRegression().fit(X, y)

        selection = list(range(6))
        xpl = SmartExplainer()
        xpl.compile(x=X,
                    model=model
                    )

        for max_features in [2, 5]:
            output = xpl.plot.stability_plot(selection=selection, distribution="violin", max_features=max_features)

            actual_shape = sum([1 if output.data[i].type == "violin" else 0 for i in range(len(output.data))])
            expected_shape = X.shape[1] if X.shape[1] < max_features else max_features

            assert actual_shape == expected_shape
            assert len(output.data[0].x) == len(selection)
            assert np.array(list(output.data[0].x)).dtype == "float"

    def test_stability_plot_5(self):
        df = pd.DataFrame(np.random.randint(0, 100, size=(15, 4)), columns=list('ABCD'))
        X = df.iloc[:, :-1]
        y = df.iloc[:, -1]
        model = LinearRegression().fit(X, y)

        xpl = SmartExplainer()
        xpl.compile(x=X,
                    model=model
                    )

        for max_features in [2, 5]:
            output = xpl.plot.stability_plot(distribution="violin", max_features=max_features)

            actual_shape = sum([1 if output.data[i].type == "violin" else 0 for i in range(len(output.data))])
            expected_shape = X.shape[1] if X.shape[1] < max_features else max_features

            assert actual_shape == expected_shape
            assert len(output.data[0].x) == 15
            assert np.array(list(output.data[0].x)).dtype == "float"

    def test_local_neighbors_plot(self):
        df = pd.DataFrame(np.random.randint(0, 100, size=(15, 4)), columns=list('ABCD'))
        X = df.iloc[:, :-1]
        y = df.iloc[:, -1]
        model = LinearRegression().fit(X, y)

        xpl = SmartExplainer()
        xpl.compile(x=X,
                    model=model
                    )

        for max_features in [2, 5]:
            output = xpl.plot.local_neighbors_plot(index=1, max_features=max_features)
            actual_shape = len(output.data[0].x)
            expected_shape = X.shape[1] if X.shape[1] < max_features else max_features

            assert actual_shape == expected_shape
            assert np.array(list(output.data[0].x)).dtype == "float"

    @patch('shapash.explainer.smart_explainer.SmartExplainer.compute_features_compacity')
    def test_compacity_plot(self, compute_features_compacity):

        compute_features_compacity.return_value = None
        selection = ['person_A', 'person_B']
        approx = 0.9
        nb_features = 5

        output = self.smart_explainer.plot.compacity_plot(selection=selection, approx=approx, nb_features=nb_features)

        assert len(output.data[0].x) == len(selection)
        assert len(output.data[1].x) == len(selection)
        assert f"at least {approx*100:.0f}%" in output.data[0].hovertemplate
        assert f"Top {nb_features} features" in output.data[1].hovertemplate<|MERGE_RESOLUTION|>--- conflicted
+++ resolved
@@ -131,20 +131,11 @@
     def test_define_style_attributes(self):
         # clear style attributes
         del self.smart_explainer.plot._style_dict
-<<<<<<< HEAD
-        self.smart_explainer.plot._palette_name = None
-
-        self.smart_explainer.plot.define_style_attributes(palette_name="default")
-
-        assert self.smart_explainer.plot._palette_name == "default"
-        assert hasattr(self.smart_explainer.plot,'_style_dict')
-=======
 
         colors_dict = get_palette('default')
         self.smart_explainer.plot.define_style_attributes(colors_dict=colors_dict)
 
         assert hasattr(self.smart_explainer.plot, '_style_dict')
->>>>>>> ae8b0c6e
         assert len(list(self.smart_explainer.plot._style_dict.keys())) > 0       
 
     @patch('shapash.explainer.smart_explainer.SmartExplainer.filter')
