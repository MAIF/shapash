"""
Unit test smart plotter
"""
import copy
import types
import unittest
from unittest.mock import patch
import pandas as pd
import numpy as np
import plotly.graph_objects as go
import plotly.express as px
from sklearn.tree import DecisionTreeRegressor, DecisionTreeClassifier
from shapash import SmartExplainer
from shapash.backend import ShapBackend
from shapash.utils.check import check_model
from shapash.explainer.multi_decorator import MultiDecorator
from shapash.explainer.smart_state import SmartState
from shapash.style.style_utils import get_palette


class TestSmartPlotter(unittest.TestCase):
    """
    Unit test Smart plotter class
    check the different plots available
    Parameters
    ----------
    unittest : [type]
        [description]
    """
    def predict_proba(self, arg1, X):
        """
        predict_proba method
        """
        classes = [1, 3]
        proba = 1 / len(classes)
        vect = [proba] * len(classes)
        matrx = np.repeat(np.array([vect]), X.shape[0], axis=0)

        return matrx

    def predict(self, arg1, arg2):
        """
        predict method
        """
        matrx = np.array(
            [1, 3]
        )
        return matrx

    def setUp(self):
        """
        SetUp
        """
        self.x_init = pd.DataFrame(
            data=np.array(
                [['PhD', 34],
                 ['Master', 27]]),
            columns=['X1', 'X2'],
            index=['person_A', 'person_B']
        )
        self.contrib0 = pd.DataFrame(
            data=np.array(
                [[-3.4, 0.78],
                 [1.2, 3.6]]),
            columns=['X1', 'X2'],
            index=['person_A', 'person_B']
        )
        self.contrib1 = pd.DataFrame(
            data=np.array(
                [[-0.3, 0.89],
                 [4.7, 0.6]]),
            columns=['X1', 'X2'],
            index=['person_A', 'person_B']
        )
        self.contrib_sorted = pd.DataFrame(
            data=np.array(
                [[-3.4, 0.78],
                 [3.6, 1.2]]),
            columns=['contrib_0', 'contrib_1'],
            index=['person_A', 'person_B']
        )
        self.x_sorted = pd.DataFrame(
            data=np.array(
                [['PhD', 34],
                 [27, 'Master']]),
            columns=['feature_0', 'feature_1'],
            index=['person_A', 'person_B']
        )
        self.var_dict = pd.DataFrame(
            data=np.array(
                [[0, 1],
                 [1, 0]]),
            columns=['feature_0', 'feature_1'],
            index=['person_A', 'person_B']
        )
        self.mask = pd.DataFrame(
            data=np.array(
                [[True, False],
                 [True, True]]),
            columns=['feature_0', 'feature_1'],
            index=['person_A', 'person_B']
        )
        self.features_compacity = {
            "features_needed": [1, 1],
            "distance_reached": np.array([0.12, 0.16])
        }
        model = lambda: None
        model._classes = np.array([1, 3])
        model.predict = types.MethodType(self.predict, model)
        model.predict_proba = types.MethodType(self.predict_proba, model)
        self.model = model
        # Declare explainer object
        self.feature_dictionary = {'X1': 'Education', 'X2': 'Age'}
        self.smart_explainer = SmartExplainer(model, features_dict=self.feature_dictionary)
        self.smart_explainer.data = dict()
        self.smart_explainer.data['contrib_sorted'] = self.contrib_sorted
        self.smart_explainer.data['x_sorted'] = self.x_sorted
        self.smart_explainer.data['var_dict'] = self.var_dict
        self.smart_explainer.x_encoded = self.x_init
        self.smart_explainer.x_init = self.x_init
        self.smart_explainer.postprocessing_modifications = False
        self.smart_explainer.backend = ShapBackend(model=model)
        self.smart_explainer.backend.state = MultiDecorator(SmartState())
        self.smart_explainer.explain_data = None
        #self.smart_explainer.x_contrib_plot = self.x_contrib_plot
        self.smart_explainer.columns_dict = {i: col for i, col in enumerate(self.smart_explainer.x_init.columns)}
        self.smart_explainer.inv_columns_dict = {v: k for k, v in self.smart_explainer.columns_dict.items()}
        self.smart_explainer.mask = self.mask
        self.smart_explainer.contributions = [self.contrib0, self.contrib1]
        self.smart_explainer.features_imp = None
        self.smart_explainer.model = model
        self.smart_explainer._case, self.smart_explainer._classes = check_model(model)
        self.smart_explainer.state = MultiDecorator(SmartState())
        self.smart_explainer.y_pred = None
        self.smart_explainer.features_desc = dict(self.x_init.nunique())
        self.smart_explainer.features_compacity = self.features_compacity

    def test_define_style_attributes(self):
        # clear style attributes
        del self.smart_explainer.plot._style_dict

        colors_dict = get_palette('default')
        self.smart_explainer.plot.define_style_attributes(colors_dict=colors_dict)

        assert hasattr(self.smart_explainer.plot, '_style_dict')
        assert len(list(self.smart_explainer.plot._style_dict.keys())) > 0       

    @patch('shapash.explainer.smart_explainer.SmartExplainer.filter')
    @patch('shapash.explainer.smart_plotter.SmartPlotter.local_pred')
    def test_local_plot_1(self, local_pred, filter):
        """
        Unit test Local plot 1
        Parameters
        ----------
        select_lines : [type]
            [description]
        """
        local_pred.return_value = 12.88
        filter.return_value = None
        self.smart_explainer._case = "regression"
        output = self.smart_explainer.plot.local_plot(index='person_B')
        output_data = output.data

        feature_values = ['<b>Age :</b><br />27', '<b>Education :</b><br />Master']
        contributions = [3.6, 1.2]

        bars = []
        bars.append(go.Bar(
            x=[contributions[1]],
            y=[feature_values[1]],
            orientation='h'
        ))
        bars.append(go.Bar(
            x=[contributions[0]],
            y=[feature_values[0]],
            orientation='h'
        ))
        expected_output = go.Figure(
            data=bars,
            layout=go.Layout(yaxis=dict(type='category')))

        for part in list(zip(output_data, expected_output.data)):
            assert part[0].x == part[1].x
            assert part[0].y == part[1].y


    @patch('shapash.explainer.smart_plotter.select_lines')
    def test_local_plot_2(self, select_lines):
        """
        Unit test local plot 2
        Parameters
        ----------
        select_lines : [type]
            [description]
        """
        select_lines.return_value = [0, 1]
        self.smart_explainer._case = "regression"

        with self.assertRaises(ValueError):
            condition = ''
            output = self.smart_explainer.plot.local_plot(query=condition)
            expected_output = go.Figure(
                data=go.Bar(
                    x=[],
                    y=[],
                    orientation='h'),
                layout=go.Layout(yaxis=dict(type='category')))
            assert output == expected_output


    @patch('shapash.explainer.smart_plotter.select_lines')
    def test_local_plot_3(self, select_lines):
        """
        Unit test local plot 3
        Parameters
        ----------
        select_lines : [type]
            [description]
        """
        select_lines.return_value = []
        condition = ''
        output = self.smart_explainer.plot.local_plot(query=condition)
        expected_output = go.Figure()
        assert output.data == expected_output.data
        assert output.layout.title.text == "Local Explanation - <b>No Matching Entry</b>"

    @patch('shapash.explainer.smart_explainer.SmartExplainer.filter')
    @patch('shapash.explainer.smart_plotter.select_lines')
    @patch('shapash.explainer.smart_plotter.SmartPlotter.local_pred')
    def test_local_plot_4(self, local_pred, select_lines, filter):
        """
        Unit test local plot 4
        Parameters
        ----------
        select_lines : [type]
            [description]
        """
        filter.return_value = None
        local_pred.return_value = 0.58
        select_lines.return_value = ['B']
        index = ['A', 'B']
        x_init = pd.DataFrame(
            data=np.array(
                [['PhD', 34],
                 ['Master', 27]]
            ),
            columns=['X1', 'X2'],
            index=index
        )
        contrib_sorted1 = pd.DataFrame(
            data=np.array(
                [[-3.4, 0.78],
                 [3.6, 1.2]]
            ),
            columns=['contrib_0', 'contrib_1'],
            index=index
        )
        contrib_sorted2 = pd.DataFrame(
            data=np.array(
                [[-0.4, 0.78],
                 [0.6, 0.2]]
            ),
            columns=['contrib_0', 'contrib_1'],
            index=index
        )
        x_sorted1 = pd.DataFrame(
            data=np.array(
                [['PhD', 34],
                 [27, 'Master']]
            ),
            columns=['feature_0', 'feature_1'],
            index=index
        )
        x_sorted2 = pd.DataFrame(
            data=np.array(
                [['PhD', 34],
                 [27, 'Master']]
            ),
            columns=['feature_0', 'feature_1'],
            index=index
        )
        var_dict1 = pd.DataFrame(
            data=np.array(
                [[0, 1],
                 [1, 0]]
            ),
            columns=['feature_0', 'feature_1'],
            index=index
        )
        var_dict2 = pd.DataFrame(
            data=np.array(
                [[0, 1],
                 [1, 0]]
            ),
            columns=['feature_0', 'feature_1'],
            index=index
        )
        mask1 = pd.DataFrame(
            data=np.array(
                [[True, False],
                 [True, True]]
            ),
            columns=['feature_0', 'feature_1'],
            index=index)
        mask2 = pd.DataFrame(
            data=np.array(
                [[True, True],
                 [True, True]]
            ),
            columns=['feature_0', 'feature_1'],
            index=index)
        feature_dictionary = {'X1': 'Education', 'X2': 'Age'}
        smart_explainer_mi = SmartExplainer(model=self.model, features_dict=feature_dictionary)
        smart_explainer_mi.data = dict()
        smart_explainer_mi.contributions = [contrib_sorted1, contrib_sorted2]
        smart_explainer_mi.data['contrib_sorted'] = [contrib_sorted1, contrib_sorted2]
        smart_explainer_mi.data['x_sorted'] = [x_sorted1, x_sorted2]
        smart_explainer_mi.data['var_dict'] = [var_dict1, var_dict2]
        smart_explainer_mi.x_init = x_init
        smart_explainer_mi.columns_dict = {i: col for i, col in enumerate(smart_explainer_mi.x_init.columns)}
        smart_explainer_mi.mask = [mask1, mask2]
        smart_explainer_mi._case = "classification"
        smart_explainer_mi._classes = [0, 1]
        smart_explainer_mi.state = MultiDecorator(SmartState())
        condition = "index == 'B'"
        output = smart_explainer_mi.plot.local_plot(query=condition)
        feature_values = ['<b>Age :</b><br />27', '<b>Education :</b><br />Master']
        contributions = [0.6, 0.2]
        bars = []
        bars.append(go.Bar(
            x=[contributions[1]],
            y=[feature_values[1]],
            orientation='h'
        ))
        bars.append(go.Bar(
            x=[contributions[0]],
            y=[feature_values[0]],
            orientation='h'
        ))
        expected_output = go.Figure(
            data=bars,
            layout=go.Layout(yaxis=dict(type='category')))
        for part in list(zip(output.data, expected_output.data)):
            assert part[0].x == part[1].x
            assert part[0].y == part[1].y
        tit = "Local Explanation - Id: <b>B</b><span style='font-size: 12px;'><br />" + \
              "Response: <b>1</b> - Proba: <b>0.5800</b></span>"
        assert output.layout.title.text == tit

    @patch('shapash.explainer.smart_explainer.SmartExplainer.filter')
    @patch('shapash.explainer.smart_plotter.select_lines')
    @patch('shapash.explainer.smart_plotter.SmartPlotter.local_pred')
    def test_local_plot_5(self, local_pred, select_lines, filter):
        """
        Unit test local plot 5
        Parameters
        ----------
        select_lines : [type]
            [description]
        """
        local_pred.return_value = 0.58
        select_lines.return_value = ['B']
        filter.return_value = None
        index = ['A', 'B']
        x_init = pd.DataFrame(
            data=np.array(
                [['PhD', 34],
                 ['Master', 27]]
            ),
            columns=['X1', 'X2'],
            index=index
        )
        contrib_sorted1 = pd.DataFrame(
            data=np.array(
                [[-3.4, 0.78],
                 [3.6, 1.2]]
            ),
            columns=['contrib_0', 'contrib_1'],
            index=index
        )
        contrib_sorted2 = pd.DataFrame(
            data=np.array(
                [[-0.4, 0.78],
                 [0.6, 0.2]]
            ),
            columns=['contrib_0', 'contrib_1'],
            index=index
        )
        x_sorted1 = pd.DataFrame(
            data=np.array(
                [['PhD', 34],
                 [27, 'Master']]
            ),
            columns=['feature_0', 'feature_1'],
            index=index
        )
        x_sorted2 = pd.DataFrame(
            data=np.array(
                [['PhD', 34],
                 [27, 'Master']]
            ),
            columns=['feature_0', 'feature_1'],
            index=index
        )
        var_dict1 = pd.DataFrame(
            data=np.array(
                [[0, 1],
                 [1, 0]]
            ),
            columns=['feature_0', 'feature_1'],
            index=index
        )
        var_dict2 = pd.DataFrame(
            data=np.array(
                [[0, 1],
                 [1, 0]]
            ),
            columns=['feature_0', 'feature_1'],
            index=index
        )
        mask1 = pd.DataFrame(
            data=np.array(
                [[True, False],
                 [True, True]]
            ),
            columns=['feature_0', 'feature_1'],
            index=index)
        mask2 = pd.DataFrame(
            data=np.array(
                [[False, True],
                 [False, True]]
            ),
            columns=['feature_0', 'feature_1'],
            index=index)
        mask_contrib1 = pd.DataFrame(
            data=np.array(
                [[0.0, 0.78],
                 [0.0, 1.20]]
            ),
            columns=['masked_neg', 'masked_pos'],
            index=index)
        mask_contrib2 = pd.DataFrame(
            data=np.array(
                [[0.0, 0.78],
                 [0.0, 0.20]]
            ),
            columns=['masked_neg', 'masked_pos'],
            index=index)

        feature_dictionary = {'X1': 'Education', 'X2': 'Age'}
        smart_explainer_mi = SmartExplainer(model=self.model, features_dict=feature_dictionary)
        smart_explainer_mi.data = dict()
        smart_explainer_mi.contributions = [contrib_sorted1, contrib_sorted2]
        smart_explainer_mi.data['contrib_sorted'] = [contrib_sorted1, contrib_sorted2]
        smart_explainer_mi.data['x_sorted'] = [x_sorted1, x_sorted2]
        smart_explainer_mi.data['var_dict'] = [var_dict1, var_dict2]
        smart_explainer_mi.x_init = x_init
        smart_explainer_mi.columns_dict = {i: col for i, col in enumerate(smart_explainer_mi.x_init.columns)}
        smart_explainer_mi.mask = [mask1, mask2]
        smart_explainer_mi.masked_contributions = [mask_contrib1, mask_contrib2]
        smart_explainer_mi.mask_params = {'features_to_hide': None,
                                          'threshold': None,
                                          'positive': None,
                                          'max_contrib': 1}
        smart_explainer_mi._case = "classification"
        smart_explainer_mi._classes = [0, 1]

        smart_explainer_mi.state = MultiDecorator(SmartState())
        condition = "index == 'B'"
        output = smart_explainer_mi.plot.local_plot(query=condition)
        feature_values = ['<i>Hidden Positive Contributions</i>',
                          '<b>Education :</b><br />Master']
        contributions = [0.2, 0.2]
        bars = []
        for elem in list(zip(feature_values, contributions)):
            bars.append(go.Bar(
                x=[elem[1]],
                y=[elem[0]],
                orientation='h'
            ))
        expected_output = go.Figure(
            data=bars,
            layout=go.Layout(yaxis=dict(type='category')))

        assert len(expected_output.data) == len(output.data)
        for part in list(zip(output.data, expected_output.data)):
            assert part[0].x == part[1].x
            assert part[0].y == part[1].y
        tit = "Local Explanation - Id: <b>B</b><span style='font-size: 12px;'><br />" + \
                          "Response: <b>1</b> - Proba: <b>0.5800</b></span>"
        assert output.layout.title.text == tit

        output2 = smart_explainer_mi.plot.local_plot(query=condition, show_masked=False)
        assert len(output2.data) == 1
        assert expected_output.data[-1].x == output2.data[0].x
        smart_explainer_mi.mask_params = {'features_to_hide': None,
                                          'threshold': None,
                                          'positive': True,
                                          'max_contrib': 1}
        output3 = smart_explainer_mi.plot.local_plot(row_num=1)
        assert len(output3.data) == 2
        assert expected_output.data[-1].x == output3.data[-1].x
        assert expected_output.data[-2].x == output3.data[-2].x

    @patch('shapash.explainer.smart_explainer.SmartExplainer.filter')
    @patch('shapash.explainer.smart_plotter.select_lines')
    @patch('shapash.explainer.smart_plotter.SmartPlotter.local_pred')
    def test_local_plot_groups_features(self, local_pred, select_lines, filter):
        """
        Unit test local plot 6 for groups of features
        """
        local_pred.return_value = 0.58
        select_lines.return_value = [10]
        filter.return_value = None
        index = [3, 10]
        x_init = pd.DataFrame({
            'X1': {3: 1, 10: 5},
            'X2': {3: 42, 10: 4},
            'X3': {3: 9, 10: 1},
            'X4': {3: 2008, 10: 2008}
        })
        x_init_groups = pd.DataFrame({
            'X2': {3: 42, 10: 4},
            'X4': {3: 2008, 10: 2008},
            'group1': {3: -2361.80078125, 10: 2361.80078125}
        })
        contrib_sorted1 = pd.DataFrame({
            'contribution_0': {3: 0.15, 10: 0.22},
            'contribution_1': {3: -0.13, 10: -0.12},
            'contribution_2': {3: -0.03, 10: 0.02},
            'contribution_3': {3: 0.0, 10: 0.01}
        })
        contrib_sorted2 = pd.DataFrame({
            'contribution_0': {3: -0.15, 10: -0.22},
            'contribution_1': {3: 0.13, 10: 0.12},
            'contribution_2': {3: 0.03, 10: -0.02},
            'contribution_3': {3: -0.0, 10: -0.01}
        })
        x_sorted1 = pd.DataFrame({
            'feature_0': {3: 9, 10: 5},
            'feature_1': {3: 1, 10: 1},
            'feature_2': {3: 2008, 10: 2008},
            'feature_3': {3: 42, 10: 4}
        })
        x_sorted2 = pd.DataFrame({
            'feature_0': {3: 9, 10: 5},
            'feature_1': {3: 1, 10: 1},
            'feature_2': {3: 2008, 10: 2008},
            'feature_3': {3: 42, 10: 4}
        })
        var_dict1 = pd.DataFrame({
            'feature_0': {3: 2, 10: 0},
            'feature_1': {3: 0, 10: 2},
            'feature_2': {3: 3, 10: 3},
            'feature_3': {3: 1, 10: 1}
        })
        var_dict2 = pd.DataFrame({
            'feature_0': {3: 2, 10: 0},
            'feature_1': {3: 0, 10: 2},
            'feature_2': {3: 3, 10: 3},
            'feature_3': {3: 1, 10: 1}
        })

        contrib_groups_sorted1 = pd.DataFrame({
            'contribution_0': {3: 0.03, 10: 0.09},
            'contribution_1': {3: -0.03, 10: 0.02},
            'contribution_2': {3: 0.0, 10: 0.01}
        })
        contrib_groups_sorted2 = pd.DataFrame({
            'contribution_0': {3: -0.03, 10: -0.09},
            'contribution_1': {3: 0.03, 10: -0.02},
            'contribution_2': {3: -0.0, 10: -0.01}
        })
        x_groups_sorted1 = pd.DataFrame({
            'feature_0': {3: -2361.8, 10: 2361.8},
            'feature_1': {3: 2008.0, 10: 2008.0},
            'feature_2': {3: 42.0, 10: 4.0}
        })
        x_groups_sorted2 = pd.DataFrame({
            'feature_0': {3: -2361.8, 10: 2361.8},
            'feature_1': {3: 2008.0, 10: 2008.0},
            'feature_2': {3: 42.0, 10: 4.0}
        })
        groups_var_dict1 = pd.DataFrame({
            'feature_0': {3: 2, 10: 2},
            'feature_1': {3: 1, 10: 1},
            'feature_2': {3: 0, 10: 0}
        })
        groups_var_dict2 = pd.DataFrame({
            'feature_0': {3: 2, 10: 2},
            'feature_1': {3: 1, 10: 1},
            'feature_2': {3: 0, 10: 0}
        })

        mask1 = pd.DataFrame(
            data=np.array(
                [[True, True, False],
                 [True, True, False]]
            ),
            columns=['contrib_0', 'contrib_1', 'contrib_2'],
            index=index)
        mask2 = pd.DataFrame(
            data=np.array(
                [[True, True, False],
                 [True, True, False]]
            ),
            columns=['contrib_0', 'contrib_1', 'contrib_2'],
            index=index)

        mask_contrib1 = pd.DataFrame(
            data=np.array(
                [[-0.002, 0.0],
                 [-0.024, 0.0]]
            ),
            columns=['masked_neg', 'masked_pos'],
            index=index)

        mask_contrib2 = pd.DataFrame(
            data=np.array(
                [[0.0, 0.002],
                 [0.0, 0.024]]
            ),
            columns=['masked_neg', 'masked_pos'],
            index=index)

        feature_dictionary = {'X1': 'X1_label', 'X2': 'X2_label', 'X3': 'X3_label', 'X4': 'X4_label',
                              'group1': 'group1_label'}
        smart_explainer_mi = SmartExplainer(model=self.model, features_dict=feature_dictionary)
        smart_explainer_mi.features_groups = {'group1': ['X1', 'X3']}
        smart_explainer_mi.inv_features_dict = {'X1_label': 'X1', 'X2_label': 'X2', 'X3_label': 'X3',
                                                'X4_label': 'X4', 'group1_label': 'group1'}
        smart_explainer_mi.data = dict()
        smart_explainer_mi.contributions = [contrib_sorted1, contrib_sorted2]
        smart_explainer_mi.data['contrib_sorted'] = [contrib_sorted1, contrib_sorted2]
        smart_explainer_mi.data['x_sorted'] = [x_sorted1, x_sorted2]
        smart_explainer_mi.data['var_dict'] = [var_dict1, var_dict2]

        smart_explainer_mi.data_groups = dict()
        smart_explainer_mi.data_groups['contrib_sorted'] = [contrib_groups_sorted1, contrib_groups_sorted2]
        smart_explainer_mi.data_groups['x_sorted'] = [x_groups_sorted1, x_groups_sorted2]
        smart_explainer_mi.data_groups['var_dict'] = [groups_var_dict1, groups_var_dict2]

        smart_explainer_mi.x_init = x_init
        smart_explainer_mi.x_init_groups = x_init_groups

        smart_explainer_mi.columns_dict = {i: col for i, col in enumerate(smart_explainer_mi.x_init.columns)}
        smart_explainer_mi.mask = [mask1, mask2]
        smart_explainer_mi.masked_contributions = [mask_contrib1, mask_contrib2]
        smart_explainer_mi.mask_params = {'features_to_hide': None,
                                          'threshold': None,
                                          'positive': None,
                                          'max_contrib': 2}
        smart_explainer_mi._case = "classification"
        smart_explainer_mi._classes = [0, 1]

        smart_explainer_mi.state = MultiDecorator(SmartState())

        output_fig = smart_explainer_mi.plot.local_plot(row_num=1)

        assert len(output_fig.data) == 3

    @patch('shapash.explainer.smart_explainer.SmartExplainer.filter')
    @patch('shapash.explainer.smart_plotter.select_lines')
    @patch('shapash.explainer.smart_plotter.SmartPlotter.local_pred')
    def test_local_plot_multi_index(self, local_pred, select_lines, filter):
        """
        Unit test local plot multi index
        Parameters
        ----------
        select_lines : [type]
            [description]
        """
        local_pred.return_value = 12.78
        select_lines.return_value = [('C', 'A')]
        filter.return_value = None

        index = pd.MultiIndex.from_tuples(
            [('A', 'A'), ('C', 'A')],
            names=('col1', 'col2')
        )

        x_init_multi_index = pd.DataFrame(
            data=np.array(
                [['PhD', 34],
                 ['Master', 27]]
            ),
            columns=['X1', 'X2'],
            index=index
        )

        contrib_sorted_multi_index = pd.DataFrame(
            data=np.array(
                [[-3.4, 0.78],
                 [3.6, 1.2]]
            ),
            columns=['contrib_0', 'contrib_1'],
            index=index
        )

        x_sorted_multi_index = pd.DataFrame(
            data=np.array(
                [['PhD', 34],
                 [27, 'Master']]
            ),
            columns=['feature_0', 'feature_1'],
            index=index
        )

        var_dict_multi_index = pd.DataFrame(
            data=np.array(
                [[0, 1],
                 [1, 0]]
            ),
            columns=['feature_0', 'feature_1'],
            index=index
        )
        mask_multi_index = pd.DataFrame(
            data=np.array(
                [[True, False],
                 [True, True]]
            ),
            columns=['feature_0', 'feature_1'],
            index=index)

        feature_dictionary = {'X1': 'Education', 'X2': 'Age'}

        smart_explainer_mi = SmartExplainer(model=self.model, features_dict=feature_dictionary)
        smart_explainer_mi.data = dict()
        smart_explainer_mi.contributions = contrib_sorted_multi_index
        smart_explainer_mi.data['contrib_sorted'] = contrib_sorted_multi_index
        smart_explainer_mi.data['x_sorted'] = x_sorted_multi_index
        smart_explainer_mi.data['var_dict'] = var_dict_multi_index
        smart_explainer_mi.x_init = x_init_multi_index
        smart_explainer_mi.columns_dict = {i: col for i, col in enumerate(smart_explainer_mi.x_init.columns)}
        smart_explainer_mi.mask = mask_multi_index
        smart_explainer_mi._case = "regression"
        smart_explainer_mi.state = SmartState()
        smart_explainer_mi.y_pred = None

        condition = "index == 'person_B'"

        output = smart_explainer_mi.plot.local_plot(query=condition)

        feature_values = ['<b>Age :</b><br />27', '<b>Education :</b><br />Master']
        contributions = [3.6, 1.2]

        bars = []
        bars.append(go.Bar(
            x=[contributions[1]],
            y=[feature_values[1]],
            orientation='h'
        ))
        bars.append(go.Bar(
            x=[contributions[0]],
            y=[feature_values[0]],
            orientation='h'
        ))
        expected_output = go.Figure(
            data=bars,
            layout=go.Layout(yaxis=dict(type='category')))
        for part in list(zip(output.data, expected_output.data)):
            assert part[0].x == part[1].x
            assert part[0].y == part[1].y

    def test_get_selection(self):
        """
        Unit test get selection
        """
        line = ['person_A']
        output = self.smart_explainer.plot.get_selection(
            line,
            self.var_dict,
            self.x_sorted,
            self.contrib_sorted
        )
        expected_output = np.array([0, 1]), np.array(['PhD', 34]), np.array([-3.4, 0.78])
        assert len(output) == 3
        assert np.array_equal(output[0], expected_output[0])
        assert np.array_equal(output[1], expected_output[1])
        assert np.array_equal(output[2], expected_output[2])

    def test_apply_mask_one_line(self):
        """
        Unit test apply mask one line
        """
        line = ['person_A']
        var_dict = np.array([0, 1])
        x_sorted = np.array(['PhD', 34])
        contrib_sorted = np.array([-3.4, 0.78])
        output = self.smart_explainer.plot.apply_mask_one_line(
            line,
            var_dict,
            x_sorted,
            contrib_sorted
        )
        expected_output = np.array([0]), np.array(['PhD']), np.array([-3.4])
        assert len(output) == 3
        assert np.array_equal(output[0], expected_output[0])
        assert np.array_equal(output[1], expected_output[1])
        assert np.array_equal(output[2], expected_output[2])

    def test_check_masked_contributions_1(self):
        """
        Unit test check masked contributions 1
        """
        line = ['person_A']
        var_dict =  ['X1', 'X2']
        x_val = ['PhD', 34]
        contrib = [-3.4, 0.78]
        var_dict, x_val, contrib = self.smart_explainer.plot.check_masked_contributions(line, var_dict, x_val, contrib)
        expected_var_dict = ['X1', 'X2']
        expected_x_val = ['PhD', 34]
        expected_contrib = [-3.4, 0.78]
        self.assertListEqual(var_dict,expected_var_dict)
        self.assertListEqual(x_val, expected_x_val)
        self.assertListEqual(contrib, expected_contrib)

    def test_check_masked_contributions_2(self):
        """
        Unit test check masked contributions 2
        """
        line = ['person_A']
        var_dict =  ['X1', 'X2']
        x_val = ['PhD', 34]
        contrib = [-3.4, 0.78]
        self.smart_explainer.masked_contributions = pd.DataFrame(
            data=[[0.0, 2.5], [0.0, 1.6]],
            columns=['masked_neg', 'masked_pos'],
            index=['person_A', 'person_B']
        )
        var_dict, x_val, contrib = self.smart_explainer.plot.check_masked_contributions(line, var_dict, x_val, contrib)
        expected_var_dict = ['X1', 'X2', 'Hidden Positive Contributions']
        expected_x_val = ['PhD', 34, '' ]
        expected_contrib = [-3.4, 0.78, 2.5]
        self.assertListEqual(var_dict,expected_var_dict)
        self.assertListEqual(x_val, expected_x_val)
        self.assertListEqual(contrib, expected_contrib)

    def test_plot_bar_chart_1(self):
        """
        Unit test plot bar chart 1
        """
        var_dict = ['X1', 'X2']
        x_val = ['PhD', 34]
        contributions = [-3.4, 0.78]
        bars = []
        for num, elem in enumerate(var_dict):
            bars.append(go.Bar(
                x=[contributions[num]],
                y=['<b>{} :</b><br />{}'.format(elem, x_val[num])],
                orientation='h'
            ))
        expected_output_fig = go.Figure(
            data=bars,
            layout=go.Layout(yaxis=dict(type='category')))
        self.smart_explainer._case = "regression"
        fig_output = self.smart_explainer.plot.plot_bar_chart('ind', var_dict, x_val, contributions)
        for part in list(zip(fig_output.data, expected_output_fig.data)):
            assert part[0].x == part[1].x
            assert part[0].y == part[1].y

    def test_plot_bar_chart_2(self):
        """
        Unit test plot bar chart 2
        """
        var_dict = ['X1', 'X2', 'Hidden Positive Contributions']
        x_val = ['PhD', 34, '']
        order = [3, 1, 2]
        contributions = [-3.4, 0.78, 2.5]
        ylabel = ['<b>X1 :</b><br />PhD', '<b>X2 :</b><br />34', '<i>Hidden Positive Contributions</i>']
        self.smart_explainer.masked_contributions = pd.DataFrame()
        bars = []
        comblist = list(zip(order, contributions, ylabel))
        comblist.sort(reverse=True)
        for elem in comblist:
            bars.append(go.Bar(
                x=[elem[1]],
                y=[elem[2]],
                orientation='h'
            ))
        expected_output_fig = go.Figure(
            data=bars,
            layout=go.Layout(yaxis=dict(type='category')))

        self.smart_explainer._case = "regression"
        fig_output = self.smart_explainer.plot.plot_bar_chart('ind', var_dict, x_val, contributions)
        for part in list(zip(fig_output.data, expected_output_fig.data)):
            assert part[0].x == part[1].x
            assert part[0].y == part[1].y

    def test_contribution_plot_1(self):
        """
        Classification
        """
        col = 'X1'
        output = self.smart_explainer.plot.contribution_plot(col, violin_maxf=0, proba=False)
        expected_output = go.Scatter(x=self.smart_explainer.x_init[col],
                                     y=self.smart_explainer.contributions[-1][col],
                                     mode='markers',
                                     hovertext=[f"Id: {x}<br />" for x in self.smart_explainer.x_init.index])
        assert np.array_equal(output.data[0].x, expected_output.x)
        assert np.array_equal(output.data[0].y, expected_output.y)
        assert len(np.unique(output.data[0].marker.color)) == 1
        assert output.layout.xaxis.title.text == self.smart_explainer.features_dict[col]

    def test_contribution_plot_2(self):
        """
        Regression
        """
        col = 'X2'
        xpl = self.smart_explainer
        xpl.contributions = self.contrib1
        xpl._case = "regression"
        xpl.state = SmartState()
        output = xpl.plot.contribution_plot(col, violin_maxf=0)
        expected_output = go.Scatter(x=xpl.x_init[col],
                                     y=xpl.contributions[col],
                                     mode='markers',
                                     hovertext=[f"Id: {x}" for x in xpl.x_init.index])

        assert np.array_equal(output.data[0].x, expected_output.x)
        assert np.array_equal(output.data[0].y, expected_output.y)
        assert np.array_equal(output.data[0].hovertext, expected_output.hovertext)
        assert len(np.unique(output.data[0].marker.color)) == 1
        assert output.layout.xaxis.title.text == self.smart_explainer.features_dict[col]

    def test_contribution_plot_3(self):
        """
        Color Plot classification
        """
        col = 'X2'
        xpl = self.smart_explainer
        xpl.y_pred = pd.DataFrame([0, 1], columns=['pred'], index=xpl.x_init.index)
        xpl._classes = [0, 1]
        output = xpl.plot.contribution_plot(col, violin_maxf=0, proba=False)
        expected_output = go.Scatter(x=xpl.x_init[col],
                                     y=xpl.contributions[-1][col],
                                     mode='markers',
                                     hovertext=[f"Id: {x}<br />Predict: {y}" for x, y in zip(xpl.x_init.index, xpl.y_pred.iloc[:, 0].tolist())])

        assert np.array_equal(output.data[0].x, expected_output.x)
        assert np.array_equal(output.data[0].y, expected_output.y)
        assert np.array_equal(output.data[0].hovertext, expected_output.hovertext)
        assert len(np.unique(output.data[0].marker.color)) == 2
        assert output.layout.xaxis.title.text == self.smart_explainer.features_dict[col]

    def test_contribution_plot_4(self):
        """
        Regression Color Plot
        """
        col = 'X2'
        xpl = self.smart_explainer
        xpl.contributions = self.contrib1
        xpl._case = "regression"
        xpl.state = SmartState()
        xpl.y_pred = pd.DataFrame([0.46989877093, 12.749302948], columns=['pred'], index=xpl.x_init.index)
        output = xpl.plot.contribution_plot(col, violin_maxf=0)
        expected_output = go.Scatter(x=xpl.x_init[col],
                                     y=xpl.contributions[col],
                                     mode='markers',
                                     hovertext=[f"Id: {x}<br />Predict: {round(y,3)}" for x, y in zip(xpl.x_init.index, xpl.y_pred.iloc[:, 0].tolist())])

        assert np.array_equal(output.data[0].x, expected_output.x)
        assert np.array_equal(output.data[0].y, expected_output.y)
        assert len(np.unique(output.data[0].marker.color)) >= 2
        assert np.array_equal(output.data[0].hovertext, expected_output.hovertext)
        assert output.layout.xaxis.title.text == self.smart_explainer.features_dict[col]

    def test_contribution_plot_5(self):
        """
        Regression Color Plot with pred
        """
        col = 'X2'
        xpl = self.smart_explainer
        xpl.contributions = pd.concat([self.contrib1]*10, ignore_index=True)
        xpl._case = "regression"
        xpl.state = SmartState()
        xpl.x_init = pd.concat([xpl.x_init]*10, ignore_index=True)
        xpl.postprocessing_modifications = False
        xpl.y_pred = pd.concat([pd.DataFrame([0.46989877093, 12.749302948])]*10, ignore_index=True)
        output = xpl.plot.contribution_plot(col)
        np_hv = np.array([f"Id: {x}<br />Predict: {round(y,2)}" for x, y in zip(xpl.x_init.index, xpl.y_pred.iloc[:, 0].tolist())])
        assert len(output.data) == 3
        assert output.data[0].type == 'violin'
        assert output.data[-1].type == 'scatter'
        assert len(np.unique(output.data[-1].marker.color)) >= 2
        assert np.array_equal(output.data[-1].hovertext, np_hv)
        assert output.layout.xaxis.title.text == xpl.features_dict[col]

    def test_contribution_plot_6(self):
        """
        Regression without pred
        """
        col = 'X2'
        xpl = self.smart_explainer
        xpl.contributions = pd.concat([self.contrib1]*10, ignore_index=True)
        xpl._case = "regression"
        xpl.state = SmartState()
        xpl.x_init = pd.concat([xpl.x_init]*10, ignore_index=True)
        xpl.postprocessing_modifications = False
        output = xpl.plot.contribution_plot(col)
        np_hv = [f"Id: {x}" for x in xpl.x_init.index]
        np_hv.sort()
        annot_list = []
        for data_plot in output.data:
            annot_list.extend(data_plot.hovertext.tolist())
        annot_list.sort()
        assert len(output.data) == 2
        for elem in output.data:
            assert elem.type == 'violin'
        assert output.data[-1].marker.color == output.data[-2].marker.color
        self.assertListEqual(annot_list, np_hv)
        assert output.layout.xaxis.title.text == xpl.features_dict[col]

    def test_contribution_plot_7(self):
        """
        Classification without pred
        """
        col = 'X1'
        xpl = self.smart_explainer
        xpl.contributions[0] = pd.concat([xpl.contributions[0]] * 10, ignore_index=True)
        xpl.contributions[1] = pd.concat([xpl.contributions[1]] * 10, ignore_index=True)
        xpl.x_init = pd.concat([xpl.x_init] * 10, ignore_index=True)
        xpl.postprocessing_modifications = False
        np_hv = [f"Id: {x}" for x in xpl.x_init.index]
        np_hv.sort()
        output = xpl.plot.contribution_plot(col, proba=False)
        annot_list = []
        for data_plot in output.data:
            annot_list.extend(data_plot.hovertext.tolist())
        annot_list.sort()
        assert len(output.data) == 2
        for elem in output.data:
            assert elem.type == 'violin'
        assert output.data[-1].marker.color == output.data[-2].marker.color
        self.assertListEqual(annot_list, np_hv)
        assert output.layout.xaxis.title.text == xpl.features_dict[col]

    def test_contribution_plot_8(self):
        """
        Classification with pred
        """
        col = 'X1'
        xpl = self.smart_explainer
        xpl.x_init = pd.concat([xpl.x_init] * 10, ignore_index=True)
        xpl.x_init.index = [i for i in range(xpl.x_init.shape[0])]
        xpl.postprocessing_modifications = False
        xpl.contributions[0] = pd.concat([xpl.contributions[0]] * 10, ignore_index=True)
        xpl.contributions[1] = pd.concat([xpl.contributions[1]] * 10, ignore_index=True)
        xpl.contributions[0].index = xpl.x_init.index
        xpl.contributions[1].index = xpl.x_init.index
        xpl.y_pred = pd.DataFrame([0, 1, 1, 0, 0, 0, 1, 0, 1, 1, 1, 0, 0, 1, 1, 1, 1, 0, 0, 0],
                                  columns=['pred'], index=xpl.x_init.index)
        model = lambda: None
        model.classes_ = np.array([0, 1])
        xpl.model = model
        np_hv = [f"Id: {x}<br />Predict: {y}" for x, y in zip(xpl.x_init.index, xpl.y_pred.iloc[:, 0].tolist())]
        np_hv.sort()
        output = xpl.plot.contribution_plot(col)
        annot_list = []
        for data_plot in output.data:
            annot_list.extend(data_plot.hovertext.tolist())
        annot_list.sort()
        assert len(output.data) == 4
        for elem in output.data:
            assert elem.type == 'violin'
        assert output.data[0].side == 'negative'
        assert output.data[1].side == 'positive'
        assert output.data[-1].line.color == output.data[-3].line.color
        assert output.data[-1].line.color != output.data[-2].line.color
        self.assertListEqual(annot_list, np_hv)
        assert output.layout.xaxis.title.text == xpl.features_dict[col]

    def test_contribution_plot_9(self):
        """
        Classification with pred and sampling
        """
        col = 'X1'
        xpl = self.smart_explainer
        xpl.x_init = pd.concat([xpl.x_init] * 20, ignore_index=True)
        xpl.x_init.index = [i for i in range(xpl.x_init.shape[0])]
        xpl.postprocessing_modifications = False
        xpl.contributions[0] = pd.concat([xpl.contributions[0]] * 20, ignore_index=True)
        xpl.contributions[1] = pd.concat([xpl.contributions[1]] * 20, ignore_index=True)
        xpl.contributions[0].index = xpl.x_init.index
        xpl.contributions[1].index = xpl.x_init.index
        xpl.y_pred = pd.DataFrame([0, 1, 1, 0, 0]*8,
                                  columns=['pred'], index=xpl.x_init.index)
        model = lambda: None
        model.classes_ = np.array([0, 1])
        xpl.model = model
        output = xpl.plot.contribution_plot(col, max_points=39)
        assert len(output.data) == 4
        for elem in output.data:
            assert elem.type == 'violin'
        assert output.data[0].side == 'negative'
        assert output.data[1].side == 'positive'
        assert output.data[-1].line.color == output.data[-3].line.color
        assert output.data[-1].line.color != output.data[-2].line.color
        assert output.layout.xaxis.title.text == xpl.features_dict[col]
        total_row = 0
        for data in output.data:
            total_row = total_row + data.x.shape[0]
        assert total_row == 39
        expected_title = "<b>Education</b> - Feature Contribution<span style='font-size: 12px;'><br />Response: <b>3</b>" \
                + " - Length of random Subset : 39 (98%)</span>"
        assert output.layout.title['text'] == expected_title

    def test_contribution_plot_10(self):
        """
        Regression with pred and subset
        """
        col = 'X2'
        xpl = self.smart_explainer
        xpl.x_init = pd.concat([xpl.x_init] * 4, ignore_index=True)
        xpl.x_init.index = [i for i in range(xpl.x_init.shape[0])]
        xpl.postprocessing_modifications = False
        xpl.contributions = pd.concat([self.contrib1] * 4, ignore_index=True)
        xpl._case = "regression"
        xpl.state = SmartState()
        xpl.y_pred = pd.DataFrame([0.46989877093, 12.749302948]*4, columns=['pred'], index=xpl.x_init.index)
        subset = [1, 2, 6, 7]
        output = xpl.plot.contribution_plot(col, selection=subset, violin_maxf=0)
        expected_output = go.Scatter(x=xpl.x_init[col].loc[subset],
                                     y=xpl.contributions[col].loc[subset],
                                     mode='markers',
                                     hovertext=[f"Id: {x}<br />Predict: {y:.2f}"
                                                for x, y in zip(xpl.x_init.loc[subset].index,
                                                                xpl.y_pred.loc[subset].iloc[:, 0].tolist())])

        assert np.array_equal(output.data[0].x, expected_output.x)
        assert np.array_equal(output.data[0].y, expected_output.y)
        assert len(np.unique(output.data[0].marker.color)) >= 2
        assert np.array_equal(output.data[0].hovertext, expected_output.hovertext)
        assert output.layout.xaxis.title.text == self.smart_explainer.features_dict[col]
        expected_title = "<b>Age</b> - Feature Contribution<span style='font-size: 12px;'><br />" \
            + "Length of user-defined Subset : 4 (50%)</span>"
        assert output.layout.title['text'] == expected_title

    def test_contribution_plot_11(self):
        """
        classification with proba
        """
        col = 'X1'
        xpl = self.smart_explainer
        xpl.proba_values = pd.DataFrame(
            data=np.array(
                [[0.4, 0.6],
                [0.3, 0.7]]),
            columns=['class_1', 'class_2'],
            index=xpl.x_encoded.index.values)
        output = self.smart_explainer.plot.contribution_plot(col)
        assert str(type(output.data[-1])) == "<class 'plotly.graph_objs._scatter.Scatter'>"
        self.assertListEqual(list(output.data[-1]['marker']['color']), [0.6, 0.7])
        self.assertListEqual(list(output.data[-1]['y']), [-0.3, 4.7])

    def test_contribution_plot_12(self):
        """
        contribution plot with groups of features for classification case
        """
        x_encoded = pd.DataFrame(
            data=np.array(
                [[0, 34],
                 [1, 27]]),
            columns=['X1', 'X2'],
            index=['person_A', 'person_B']
        )
        xpl = self.smart_explainer
        xpl.inv_features_dict = {}
        col = 'group1'
        xpl.x_encoded = x_encoded
        xpl.contributions[0] = pd.concat([xpl.contributions[0]] * 10, ignore_index=True)
        xpl.contributions[1] = pd.concat([xpl.contributions[1]] * 10, ignore_index=True)
        xpl.x_init = pd.concat([xpl.x_init] * 10, ignore_index=True)
        xpl.x_encoded = pd.concat([xpl.x_encoded] * 10, ignore_index=True)
        xpl.postprocessing_modifications = False
        xpl.preprocessing = None
        # Creates a group of features named group1
        xpl.features_groups = {'group1': ['X1', 'X2']}
        xpl.contributions_groups = xpl.state.compute_grouped_contributions(xpl.contributions, xpl.features_groups)
        xpl.features_imp_groups = None
        xpl._update_features_dict_with_groups(features_groups=xpl.features_groups)

        output = xpl.plot.contribution_plot(col, proba=False)

        assert len(output.data) == 1
        assert output.data[0].type == 'scatter'
        self.setUp()

    def test_contribution_plot_13(self):
        """
        contribution plot with groups of features for regression case
        """
        x_encoded = pd.DataFrame(
            data=np.array(
                [[0, 34],
                 [1, 27]]),
            columns=['X1', 'X2'],
            index=['person_A', 'person_B']
        )
        xpl = self.smart_explainer
        xpl.inv_features_dict = {}
        col = 'group1'
        xpl.x_encoded = x_encoded
        xpl.contributions = pd.concat([self.contrib1] * 10, ignore_index=True)
        xpl._case = "regression"
        xpl.state = SmartState()
        xpl.backend.state = SmartState()
        xpl.x_init = pd.concat([xpl.x_init] * 10, ignore_index=True)
        xpl.x_encoded = pd.concat([xpl.x_encoded] * 10, ignore_index=True)
        xpl.postprocessing_modifications = False
        xpl.preprocessing = None
        # Creates a group of features named group1
        xpl.features_groups = {'group1': ['X1', 'X2']}
        xpl.contributions_groups = xpl.state.compute_grouped_contributions(xpl.contributions, xpl.features_groups)
        xpl.features_imp_groups = None
        xpl._update_features_dict_with_groups(features_groups=xpl.features_groups)

        output = xpl.plot.contribution_plot(col, proba=False)

        assert len(output.data) == 1
        assert output.data[0].type == 'scatter'
        self.setUp()

    def test_contribution_plot_14(self):
        """
        contribution plot with groups of features for classification case and subset
        """
        x_encoded = pd.DataFrame(
            data=np.array(
                [[0, 34],
                 [1, 27]]),
            columns=['X1', 'X2'],
            index=['person_A', 'person_B']
        )
        xpl = self.smart_explainer
        xpl.inv_features_dict = {}
        col = 'group1'
        xpl.x_encoded = x_encoded
        xpl.contributions[0] = pd.concat([xpl.contributions[0]] * 10, ignore_index=True)
        xpl.contributions[1] = pd.concat([xpl.contributions[1]] * 10, ignore_index=True)
        xpl.x_init = pd.concat([xpl.x_init] * 10, ignore_index=True)
        xpl.x_encoded = pd.concat([xpl.x_encoded] * 10, ignore_index=True)
        xpl.postprocessing_modifications = False
        xpl.preprocessing = None
        # Creates a group of features named group1
        xpl.features_groups = {'group1': ['X1', 'X2']}
        xpl.contributions_groups = xpl.state.compute_grouped_contributions(xpl.contributions, xpl.features_groups)
        xpl.features_imp_groups = None
        xpl._update_features_dict_with_groups(features_groups=xpl.features_groups)

        subset = list(range(10))
        output = xpl.plot.contribution_plot(col, proba=False, selection=subset)

        assert len(output.data) == 1
        assert output.data[0].type == 'scatter'
        assert len(output.data[0].x) == 10
        self.setUp()

    def test_contribution_plot_15(self):
        """
        contribution plot with groups of features for regression case with subset
        """
        x_encoded = pd.DataFrame(
            data=np.array(
                [[0, 34],
                 [1, 27]]),
            columns=['X1', 'X2'],
            index=['person_A', 'person_B']
        )
        xpl = self.smart_explainer
        xpl.inv_features_dict = {}
        col = 'group1'
        xpl.x_encoded = x_encoded
        xpl.contributions = pd.concat([self.contrib1] * 10, ignore_index=True)
        xpl._case = "regression"
        xpl.state = SmartState()
        xpl.backend.state = SmartState()
        xpl.x_init = pd.concat([xpl.x_init] * 10, ignore_index=True)
        xpl.x_encoded = pd.concat([xpl.x_encoded] * 10, ignore_index=True)
        xpl.postprocessing_modifications = False
        xpl.preprocessing = None
        # Creates a group of features named group1
        xpl.features_groups = {'group1': ['X1', 'X2']}
        xpl.contributions_groups = xpl.state.compute_grouped_contributions(xpl.contributions, xpl.features_groups)
        xpl.features_imp_groups = None
        xpl._update_features_dict_with_groups(features_groups=xpl.features_groups)

        subset = list(range(10))
        output = xpl.plot.contribution_plot(col, proba=False, selection=subset)

        assert len(output.data) == 1
        assert output.data[0].type == 'scatter'
        assert len(output.data[0].x) == 10
        self.setUp()

    def test_plot_features_import_1(self):
        """
        Unit test plot features import 1
        """
        serie1 = pd.Series([0.131, 0.51], index=['col1', 'col2'])
        output = self.smart_explainer.plot.plot_features_import(serie1)
        data = go.Bar(
            x=serie1,
            y=serie1.index,
            name='Global',
            orientation='h'
        )

        expected_output = go.Figure(data=data)
        assert np.array_equal(output.data[0].x, expected_output.data[0].x)
        assert np.array_equal(output.data[0].y, expected_output.data[0].y)
        assert output.data[0].name == expected_output.data[0].name
        assert output.data[0].orientation == expected_output.data[0].orientation

    def test_plot_features_import_2(self):
        """
        Unit test plot features import 2
        """
        serie1 = pd.Series([0.131, 0.51], index=['col1', 'col2'])
        serie2 = pd.Series([0.33, 0.11], index=['col1', 'col2'])
        output = self.smart_explainer.plot.plot_features_import(serie1, serie2)
        data1 = go.Bar(
            x=serie1,
            y=serie1.index,
            name='Global',
            orientation='h'
        )
        data2 = go.Bar(
            x=serie2,
            y=serie2.index,
            name='Subset',
            orientation='h'
        )
        expected_output = go.Figure(data=[data2, data1])
        assert np.array_equal(output.data[0].x, expected_output.data[0].x)
        assert np.array_equal(output.data[0].y, expected_output.data[0].y)
        assert output.data[0].name == expected_output.data[0].name
        assert output.data[0].orientation == expected_output.data[0].orientation
        assert np.array_equal(output.data[1].x, expected_output.data[1].x)
        assert np.array_equal(output.data[1].y, expected_output.data[1].y)
        assert output.data[1].name == expected_output.data[1].name
        assert output.data[1].orientation == expected_output.data[1].orientation

    def test_features_importance_1(self):
        """
        Unit test features importance 1
        """
        xpl = self.smart_explainer
        xpl.explain_data = None
        output = xpl.plot.features_importance(selection=['person_A', 'person_B'])

        data1 = go.Bar(
            x=np.array([0.2296, 0.7704]),
            y=np.array(['Age', 'Education']),
            name='Subset',
            orientation='h')

        data2 = go.Bar(
            x=np.array([0.2296, 0.7704]),
            y=np.array(['Age', 'Education']),
            name='Global',
            orientation='h')

        expected_output = go.Figure(data=[data1, data2])

        assert np.array_equal(output.data[0].x, expected_output.data[0].x)
        assert np.array_equal(output.data[0].y, expected_output.data[0].y)
        assert output.data[0].name == expected_output.data[0].name
        assert output.data[0].orientation == expected_output.data[0].orientation
        assert np.array_equal(output.data[1].x, expected_output.data[1].x)
        assert np.array_equal(output.data[1].y, expected_output.data[1].y)
        assert output.data[1].name == expected_output.data[1].name
        assert output.data[1].orientation == expected_output.data[1].orientation

    def test_features_importance_2(self):
        """
        Unit test features importance 2
        """
        xpl = self.smart_explainer
        #regression
        xpl.contributions = self.contrib1
        xpl.backend.state = SmartState()
        xpl.explain_data = None
        xpl._case = "regression"
        xpl.state = SmartState()
        output = xpl.plot.features_importance(selection=['person_A', 'person_B'])

        data1 = go.Bar(
            x=np.array([0.2296, 0.7704]),
            y=np.array(['Age', 'Education']),
            name='Subset',
            orientation='h')

        data2 = go.Bar(
            x=np.array([0.2296, 0.7704]),
            y=np.array(['Age', 'Education']),
            name='Global',
            orientation='h')

        expected_output = go.Figure(data=[data1, data2])

        assert np.array_equal(output.data[0].x, expected_output.data[0].x)
        assert np.array_equal(output.data[0].y, expected_output.data[0].y)
        assert output.data[0].name == expected_output.data[0].name
        assert output.data[0].orientation == expected_output.data[0].orientation
        assert np.array_equal(output.data[1].x, expected_output.data[1].x)
        assert np.array_equal(output.data[1].y, expected_output.data[1].y)
        assert output.data[1].name == expected_output.data[1].name
        assert output.data[1].orientation == expected_output.data[1].orientation

    def test_features_importance_3(self):
        """
        Unit test features importance for groups of features
        """
        x_init = pd.DataFrame(
            data=np.array(
                [['PhD', 34, 1],
                 ['Master', 27, 0]]),
            columns=['X1', 'X2', 'X3'],
            index=['person_A', 'person_B']
        )

        contrib = pd.DataFrame(
            data=np.array(
                [[-3.4, 0.78, 1.2],
                 [1.2, 3.6, -0.3]]),
            columns=['X1', 'X2', 'X3'],
            index=['person_A', 'person_B']
        )

        smart_explainer = SmartExplainer(model=self.model)
        smart_explainer.x_encoded = x_init
        smart_explainer.x_init = x_init
        smart_explainer.postprocessing_modifications = False
        smart_explainer.features_imp_groups = None
        smart_explainer.features_imp = None
        smart_explainer.features_groups = {'group0': ['X1', 'X2']}
        smart_explainer.contributions = [contrib, -contrib]
        smart_explainer.features_dict = {'X1': 'X1', 'X2': 'X2', 'X3': 'X3', 'group0': 'group0'}
        smart_explainer.inv_features_dict = {'X1': 'X1', 'X2': 'X2', 'X3': 'X3', 'group0': 'group0'}
        smart_explainer.model = self.smart_explainer.model
        smart_explainer._case, smart_explainer._classes = check_model(self.smart_explainer.model)
        smart_explainer.backend = ShapBackend(model=self.smart_explainer.model)
        smart_explainer.backend.state = MultiDecorator(SmartState())
        smart_explainer.explain_data = None
        smart_explainer.state = MultiDecorator(SmartState())
        smart_explainer.contributions_groups = smart_explainer.state.compute_grouped_contributions(
            smart_explainer.contributions, smart_explainer.features_groups)
        smart_explainer.features_imp_groups = smart_explainer.state.compute_features_import(
            smart_explainer.contributions_groups)

        output = smart_explainer.plot.features_importance()

        data1 = go.Bar(
            x=np.array([0.1682, 0.8318]),
            y=np.array(['X3', '<b>group0</b>']),
            name='Global',
            orientation='h')
        expected_output = go.Figure(data=[data1])

        assert np.array_equal(output.data[0].x, expected_output.data[0].x)
        assert np.array_equal(output.data[0].y, expected_output.data[0].y)
        assert output.data[0].name == expected_output.data[0].name
        assert output.data[0].orientation == expected_output.data[0].orientation

    def test_features_importance_4(self):
        """
        Unit test features importance for groups of features when displaying a group
        """
        x_init = pd.DataFrame(
            data=np.array(
                [['PhD', 34, 1],
                 ['Master', 27, 0]]),
            columns=['X1', 'X2', 'X3'],
            index=['person_A', 'person_B']
        )

        contrib = pd.DataFrame(
            data=np.array(
                [[-3.4, 0.78, 1.2],
                 [1.2, 3.6, -0.3]]),
            columns=['X1', 'X2', 'X3'],
            index=['person_A', 'person_B']
        )

        smart_explainer = SmartExplainer(model=self.model)
        smart_explainer.x_encoded = x_init
        smart_explainer.x_init = x_init
        smart_explainer.postprocessing_modifications = False
        smart_explainer.features_imp_groups = None
        smart_explainer.features_imp = None
        smart_explainer.features_groups = {'group0': ['X1', 'X2']}
        smart_explainer.contributions = [contrib, -contrib]
        smart_explainer.features_dict = {'X1': 'X1', 'X2': 'X2', 'X3': 'X3', 'group0': 'group0'}
        smart_explainer.inv_features_dict = {'X1': 'X1', 'X2': 'X2', 'X3': 'X3', 'group0': 'group0'}
        smart_explainer.model = self.smart_explainer.model
        smart_explainer.backend = ShapBackend(model=self.smart_explainer.model)
        smart_explainer.backend.state = MultiDecorator(SmartState())
        smart_explainer.explain_data = None
        smart_explainer._case, smart_explainer._classes = check_model(self.smart_explainer.model)
        smart_explainer.state = smart_explainer.backend.state
        smart_explainer.contributions_groups = smart_explainer.state.compute_grouped_contributions(
            smart_explainer.contributions, smart_explainer.features_groups)
        smart_explainer.features_imp_groups = smart_explainer.state.compute_features_import(
            smart_explainer.contributions_groups)

        output = smart_explainer.plot.features_importance(group_name='group0')

        data1 = go.Bar(
            x=np.array([0.4179, 0.4389]),
            y=np.array(['X2', 'X1']),
            name='Global',
            orientation='h')
        expected_output = go.Figure(data=[data1])

        assert np.array_equal(output.data[0].x, expected_output.data[0].x)
        assert np.array_equal(output.data[0].y, expected_output.data[0].y)
        assert output.data[0].name == expected_output.data[0].name
        assert output.data[0].orientation == expected_output.data[0].orientation

    def test_local_pred_1(self):
        xpl = self.smart_explainer
        output = xpl.plot.local_pred('person_A',label=0)
        assert output == 0.5

    def test_plot_line_comparison_1(self):
        """
        Unit test 1 for plot_line_comparison
        """
        xpl = self.smart_explainer
        index = ['person_A', 'person_B']
        data = pd.DataFrame(
            data=np.array(
                [['PhD', 34],
                 ['Master', 27]]
            ),
            columns=['X1', 'X2'],
            index=index
        )
        features_dict = {'X1': 'X1', 'X2': 'X2'}
        xpl.inv_features_dict = {'X1': 'X1', 'X2': 'X2'}
        colors = ['rgba(244, 192, 0, 1.0)', 'rgba(74, 99, 138, 0.7)']
        var_dict = ['X1', 'X2']
        contributions = [[-3.4, 0.78], [1.2, 3.6]]
        title = 'Compare plot - index : <b>person_A</b> ; <b>person_B</b>'
        predictions = [data.loc[id] for id in index]

        fig = list()
        for i in range(2):
            fig.append(go.Scatter(
                x=[contributions[0][i], contributions[1][i]],
                y=['<b>' + feat + '</b>' for feat in var_dict],
                mode='lines+markers',
                name=f'Id: <b>{index[i]}</b>',
                hovertext=[f'Id: <b>{index[i]}</b><br /><b>X1</b> <br />Contribution: {contributions[0][i]:.4f} <br />'
                           + f'Value: {data.iloc[i][0]}',
                           f'Id: <b>{index[i]}</b><br /><b>X2</b> <br />Contribution: {contributions[1][i]:.4f} <br />'
                           + f'Value: {data.iloc[i][1]}'
                           ],
                marker={'color': colors[i]}
                )
            )
        expected_output = go.Figure(data=fig)
        output = xpl.plot.plot_line_comparison(['person_A', 'person_B'], var_dict, contributions,
                                               predictions=predictions, dict_features=features_dict)

        for i in range(2):
            assert np.array_equal(output.data[i]['x'], expected_output.data[i]['x'])
            assert np.array_equal(output.data[i]['y'], expected_output.data[i]['y'])
            assert output.data[i].name == expected_output.data[i].name
            assert output.data[i].hovertext == expected_output.data[i].hovertext
            assert output.data[i].marker == expected_output.data[i].marker
        assert title == output.layout.title.text

    def test_plot_line_comparison_2(self):
        """
        Unit test 2 for plot_line_comparison
        """
        xpl = self.smart_explainer
        index = ['person_A', 'person_B']
        data = pd.DataFrame(
            data=np.array(
                [['PhD', 34],
                 ['Master', 27]]
            ),
            columns=['X1', 'X2'],
            index=index
        )
        xpl.inv_features_dict = {'X1': 'X1', 'X2': 'X2'}
        var_dict = ['X1', 'X2']
        contributions = [[-3.4, 0.78], [1.2, 3.6]]
        subtitle = 'This is a good test'
        title = 'Compare plot - index : <b>person_A</b> ; <b>person_B</b>' \
                + "<span style='font-size: 12px;'><br />This is a good test</span>"
        predictions = [data.loc[id] for id in index]

        output = xpl.plot.plot_line_comparison(index, var_dict, contributions,
                                               subtitle=subtitle, predictions=predictions,
                                               dict_features=xpl.inv_features_dict)

        assert title == output.layout.title.text

    def test_compare_plot_1(self):
        """
        Unit test 1 for compare_plot
        """
        xpl = self.smart_explainer
        xpl.contributions = pd.DataFrame(
            data=[[-3.4, 0.78], [1.2, 3.6]],
            index=['person_A', 'person_B'],
            columns=['X1', 'X2']
        )
        xpl.inv_features_dict = {'Education': 'X1', 'Age': 'X2'}
        xpl._case = "regression"
        output = xpl.plot.compare_plot(row_num=[1], show_predict=False)
        title = "Compare plot - index : <b>person_B</b><span style='font-size: 12px;'><br /></span>"
        data = [go.Scatter(
            x=[1.2, 3.6],
            y=['<b>Education</b>', '<b>Age</b>'],
            name='Id: <b>person_B</b>',
            hovertext=['Id: <b>person_B</b><br /><b>Education</b> <br />Contribution: 1.2000 <br />Value: Master',
                       'Id: <b>person_B</b><br /><b>Age</b> <br />Contribution: 3.6000 <br />Value: 27']
            )
        ]
        expected_output = go.Figure(data=data)
        assert np.array_equal(expected_output.data[0].x, output.data[0].x)
        assert np.array_equal(expected_output.data[0].y, output.data[0].y)
        assert np.array_equal(expected_output.data[0].hovertext, output.data[0].hovertext)
        assert expected_output.data[0].name == output.data[0].name
        assert title == output.layout.title.text

    def test_compare_plot_2(self):
        """
        Unit test 2 for compare_plot
        """
        xpl = self.smart_explainer
        xpl.inv_features_dict = {'Education': 'X1', 'Age': 'X2'}
        index = ['person_A', 'person_B']
        contributions = [[-3.4, 0.78], [1.2, 3.6]]
        xpl.contributions = pd.DataFrame(
            data=contributions,
            index=index,
            columns=['X1', 'X2']
        )
        data = np.array(
                    [['PhD', 34],
                     ['Master', 27]]
                )
        xpl._case = "regression"
        output = xpl.plot.compare_plot(index=index, show_predict=True)
        title_and_subtitle = "Compare plot - index : <b>person_A</b> ;" \
                " <b>person_B</b><span style='font-size: 12px;'><br />" \
                "Predictions: person_A: <b>1</b> ; person_B: <b>1</b></span>"
        fig = list()
        for i in range(2):
            fig.append(go.Scatter(
                x=contributions[i][::-1],
                y=['<b>Age</b>', '<b>Education</b>'],
                name=f'Id: <b>{index[i]}</b>',
                hovertext=[
                    f'Id: <b>{index[i]}</b><br /><b>Age</b> <br />Contribution: {contributions[i][1]:.4f}'
                    f' <br />Value: {data[i][1]}',
                    f'Id: <b>{index[i]}</b><br /><b>Education</b> <br />Contribution: {contributions[i][0]:.4f}'
                    f' <br />Value: {data[i][0]}'
                ]
            )
            )

        expected_output = go.Figure(data=fig)
        for i in range(2):
            assert np.array_equal(expected_output.data[i].x, output.data[i].x)
            assert np.array_equal(expected_output.data[i].y, output.data[i].y)
            assert np.array_equal(expected_output.data[i].hovertext, output.data[i].hovertext)
            assert expected_output.data[i].name == output.data[i].name
        assert title_and_subtitle == output.layout.title.text

    def test_compare_plot_3(self):
        """
        Unit test 3 for compare_plot classification
        """
        index = ['A', 'B']
        x_init = pd.DataFrame(
            data=np.array(
                [['PhD', 34],
                 ['Master', 27]]
            ),
            columns=['X1', 'X2'],
            index=index
        )
        contributions1 = pd.DataFrame(
            data=np.array(
                [[-3.4, 0.78],
                 [1.2, 3.6]]
            ),
            columns=['X1', 'X2'],
            index=index
        )
        contributions2 = pd.DataFrame(
            data=np.array(
                [[-0.4, 0.78],
                 [0.2, 0.6]]
            ),
            columns=['X1', 'X2'],
            index=index
        )
        feature_dictionary = {'X1': 'Education', 'X2': 'Age'}
        smart_explainer_mi = SmartExplainer(model=self.model, features_dict=feature_dictionary)
        smart_explainer_mi.contributions = [
            pd.DataFrame(
                data=contributions1,
                index=index,
                columns=['X1', 'X2']
            ),
            pd.DataFrame(
                data=contributions2,
                index=index,
                columns=['X1', 'X2']
            )
        ]
        smart_explainer_mi.inv_features_dict = {'Education': 'X1', 'Age': 'X2'}
        smart_explainer_mi.data = dict()
        smart_explainer_mi.x_init = x_init
        smart_explainer_mi.columns_dict = {i: col for i, col in enumerate(smart_explainer_mi.x_init.columns)}
        smart_explainer_mi._case = "classification"
        smart_explainer_mi._classes = [0, 1]
        smart_explainer_mi.model = 'predict_proba'

        output_label0 = smart_explainer_mi.plot.compare_plot(index=['A', 'B'], label=0, show_predict=False)
        output_label1 = smart_explainer_mi.plot.compare_plot(index=['A', 'B'], show_predict=False)

        title_0 = "Compare plot - index : <b>A</b> ; <b>B</b><span style='font-size: 12px;'><br /></span>"
        title_1 = "Compare plot - index : <b>A</b> ; <b>B</b><span style='font-size: 12px;'><br /></span>"

        fig_0 = list()
        x0 = contributions1.to_numpy()
        x0.sort(axis=1)
        for i in range(2):
            fig_0.append(go.Scatter(
                x=x0[i][::-1],
                y=['<b>Age</b>', '<b>Education</b>'],
                name=f'Id: <b>{index[i]}</b>',
                hovertext=[
                    f'Id: <b>{index[i]}</b><br /><b>Age</b> <br />Contribution: {x0[i][1]:.4f}'
                    f' <br />Value: {x_init.to_numpy()[i][1]}',
                    f'Id: <b>{index[i]}</b><br /><b>Education</b> <br />Contribution: {x0[i][0]:.4f}'
                    f' <br />Value: {x_init.to_numpy()[i][0]}'
                ]
                )
            )

        fig_1 = list()
        x1 = contributions2.to_numpy()
        x1.sort(axis=1)
        for i in range(2):
            fig_1.append(go.Scatter(
                x=x1[i][::-1],
                y=['<b>Age</b>', '<b>Education</b>'],
                name=f'Id: <b>{index[i]}</b>',
                hovertext=[
                    f'Id: <b>{index[i]}</b><br /><b>Age</b> <br />Contribution: {x1[i][1]:.4f}'
                    f' <br />Value: {x_init.to_numpy()[i][1]}',
                    f'Id: <b>{index[i]}</b><br /><b>Education</b> <br />Contribution: {x1[i][0]:.4f}'
                    f' <br />Value: {x_init.to_numpy()[i][0]}'
                ]
                )
            )

        expected_output_0 = go.Figure(data=fig_0)
        expected_output_1 = go.Figure(data=fig_1)

        assert title_0 == output_label0.layout.title.text
        assert title_1 == output_label1.layout.title.text
        for i in range(2):
            assert np.array_equal(output_label1.data[i].x, expected_output_1.data[i].x)
            assert np.array_equal(output_label1.data[i].y, expected_output_1.data[i].y)
            assert np.array_equal(output_label1.data[i].hovertext, expected_output_1.data[i].hovertext)

            assert np.array_equal(output_label0.data[i].x, expected_output_0.data[i].x)
            assert np.array_equal(output_label0.data[i].y, expected_output_0.data[i].y)
            assert np.array_equal(output_label0.data[i].hovertext, expected_output_0.data[i].hovertext)

    def test_interactions_plot_1(self):
        """
        Unit test 1 for test interaction plot : scatter plot for categorical x categorical features
        """

        col1 = 'X1'
        col2 = 'X2'

        interaction_values = np.array([
            [[0.1, -0.7], [-0.6, 0.3]],
            [[0.2, -0.1], [-0.2, 0.1]]
        ])
        self.smart_explainer.interaction_values = interaction_values
        self.smart_explainer.x_interaction = self.smart_explainer.x_encoded

        output = self.smart_explainer.plot.interactions_plot(col1, col2, violin_maxf=0)

        expected_output = px.scatter(x=self.x_init[col1],
                                     y=self.smart_explainer.interaction_values[:, 0, 1],
                                     color=self.x_init[col1])

        assert np.array_equal(output.data[0].x, expected_output.data[0].x)
        assert np.array_equal(output.data[1].y, expected_output.data[1].y)
        assert output.data[0].showlegend is True
        assert len(output.data) == 2

    def test_interactions_plot_2(self):
        """
        Unit test 1 for test interaction plot : scatter plot for categorical x numeric features
        """
        col1 = 'X1'
        col2 = 'X2'
        smart_explainer = self.smart_explainer
        smart_explainer.x_encoded = smart_explainer.x_init = pd.DataFrame(
            data=np.array(
                [['PhD', 34],
                 ['Master', 27]]),
            columns=['X1', 'X2'],
            index=['person_A', 'person_B']
        )
        smart_explainer.x_encoded['X2'] = smart_explainer.x_encoded['X2'].astype(float)

        interaction_values = np.array([
            [[0.1, -0.7], [-0.6, 0.3]],
            [[0.2, -0.1], [-0.2, 0.1]]
        ])

        smart_explainer.interaction_values = interaction_values
        smart_explainer.x_interaction = smart_explainer.x_encoded

        output = smart_explainer.plot.interactions_plot(col1, col2, violin_maxf=0)

        assert np.array_equal(output.data[0].x, ['PhD', 'Master'])
        assert np.array_equal(output.data[0].y, [-0.7, -0.1])
        assert np.array_equal(output.data[0].marker.color, [34., 27.])
        assert len(output.data) == 1

        self.setUp()

    def test_interactions_plot_3(self):
        """
        Unit test 1 for test interaction plot : scatter plot for numeric x categorical features
        """
        col1 = 'X1'
        col2 = 'X2'
        smart_explainer = self.smart_explainer
        smart_explainer.x_encoded = smart_explainer.x_init = pd.DataFrame(
            data=np.array(
                [['PhD', 34],
                 ['Master', 27]]),
            columns=['X1', 'X2'],
            index=['person_A', 'person_B']
        )
        smart_explainer.x_encoded['X2'] = smart_explainer.x_encoded['X2'].astype(float)

        interaction_values = np.array([
            [[0.1, -0.7], [-0.6, 0.3]],
            [[0.2, -0.1], [-0.2, 0.1]]
        ])

        smart_explainer.interaction_values = interaction_values
        smart_explainer.x_interaction = smart_explainer.x_encoded

        output = smart_explainer.plot.interactions_plot(col2, col1, violin_maxf=0)

        assert np.array_equal(output.data[0].x, [34.])
        assert np.array_equal(output.data[0].y, [-0.6])
        assert output.data[0].name == 'PhD'

        assert np.array_equal(output.data[1].x, [27.])
        assert np.array_equal(output.data[1].y, [-0.2])
        assert output.data[1].name == 'Master'

        assert len(output.data) == 2

        self.setUp()

    def test_interactions_plot_4(self):
        """
        Unit test 1 for test interaction plot : scatter plot for numeric x numeric features
        """
        col1 = 'X1'
        col2 = 'X2'
        smart_explainer = self.smart_explainer

        smart_explainer.x_encoded = smart_explainer.x_init = pd.DataFrame(
            data=np.array(
                [[520, 34],
                 [12800, 27]]),
            columns=['X1', 'X2'],
            index=['person_A', 'person_B']
        )
        smart_explainer.x_encoded['X1'] = smart_explainer.x_encoded['X1'].astype(float)
        smart_explainer.x_encoded['X2'] = smart_explainer.x_encoded['X2'].astype(float)

        interaction_values = np.array([
            [[0.1, -0.7], [-0.6, 0.3]],
            [[0.2, -0.1], [-0.2, 0.1]]
        ])

        smart_explainer.interaction_values = interaction_values
        smart_explainer.x_interaction = smart_explainer.x_encoded

        output = smart_explainer.plot.interactions_plot(col1, col2, violin_maxf=0)

        assert np.array_equal(output.data[0].x, [520, 12800])
        assert np.array_equal(output.data[0].y, [-0.7, -0.1])
        assert np.array_equal(output.data[0].marker.color, [34., 27.])

        assert len(output.data) == 1

        self.setUp()

    def test_interactions_plot_5(self):
        """
        Unit test 1 for test interaction plot : violin plot for categorical x numeric features
        """
        col1 = 'X1'
        col2 = 'X2'
        smart_explainer = self.smart_explainer
        smart_explainer.x_encoded = smart_explainer.x_init = pd.DataFrame(
            data=np.array(
                [['PhD', 34],
                 ['Master', 27]]),
            columns=['X1', 'X2'],
            index=['person_A', 'person_B']
        )
        smart_explainer.x_encoded['X2'] = smart_explainer.x_encoded['X2'].astype(float)

        interaction_values = np.array([
            [[0.1, -0.7], [-0.6, 0.3]],
            [[0.2, -0.1], [-0.2, 0.1]]
        ])

        smart_explainer.interaction_values = interaction_values
        smart_explainer.x_interaction = smart_explainer.x_encoded

        output = smart_explainer.plot.interactions_plot(col1, col2)

        assert len(output.data) == 3

        assert output.data[0].type == 'violin'
        assert output.data[1].type == 'violin'
        assert output.data[2].type == 'scatter'

        assert np.array_equal(output.data[2].x, ['PhD', 'Master'])
        assert np.array_equal(output.data[2].y, [-0.7, -0.1])
        assert np.array_equal(output.data[2].marker.color, [34., 27.])

        self.setUp()

    def test_top_interactions_plot_1(self):
        """
        Test top interactions plot with scatter plots only
        """
        smart_explainer = self.smart_explainer
        smart_explainer.x_encoded = smart_explainer.x_init = pd.DataFrame(
            data=np.array(
                [['PhD', 34, 16, 0.2, 12],
                 ['Master', 27, -10, 0.65, 18]]),
            columns=['X1', 'X2', 'X3', 'X4', 'X5'],
            index=['person_A', 'person_B']
        ).astype({'X1': str, 'X2': float, 'X3': float, 'X4': float, 'X5': float})

        smart_explainer.features_desc = dict(smart_explainer.x_init.nunique())
        smart_explainer.columns_dict = {i: col for i, col in enumerate(smart_explainer.x_init.columns)}

        interaction_values = np.array([
            [[0.1, -0.7, 0.01, -0.9, 0.6], [-0.1, 0.8, 0.02, 0.7, -0.5], [0.2, 0.5, 0.04, -0.88, 0.7],
             [0.15, 0.6, -0.2, 0.5, 0.3]],
            [[0.2, -0.1, 0.2, 0.8, 0.55], [-0.2, 0.6, 0.02, -0.67, -0.6], [0.1, -0.5, 0.05, 1, 0.5],
             [0.3, 0.6, 0.02, -0.9, 0.4]]
        ])

        smart_explainer.interaction_values = interaction_values
        smart_explainer.x_interaction = smart_explainer.x_encoded

        output = smart_explainer.plot.top_interactions_plot(nb_top_interactions=5, violin_maxf=0)

        assert len(output.layout.updatemenus[0].buttons) == 5
        assert isinstance(output.layout.updatemenus[0].buttons[0].args[0]['visible'], list)
        assert len(output.layout.updatemenus[0].buttons[0].args[0]['visible']) >= 5
        assert True in output.layout.updatemenus[0].buttons[0].args[0]['visible']

        self.setUp()

    def test_top_interactions_plot_2(self):
            """
            Test top interactions plot with violin and scatter plots
            """
            smart_explainer = self.smart_explainer
            smart_explainer.x_encoded = smart_explainer.x_init = pd.DataFrame(
                data=np.array(
                    [['PhD', 34, 16, 0.2, 12],
                     ['Master', 27, -10, 0.65, 18]]),
                columns=['X1', 'X2', 'X3', 'X4', 'X5'],
                index=['person_A', 'person_B']
            ).astype({'X1': str, 'X2': float, 'X3': float, 'X4': float, 'X5': float})

            smart_explainer.features_desc = dict(smart_explainer.x_init.nunique())
            smart_explainer.columns_dict = {i: col for i, col in enumerate(smart_explainer.x_init.columns)}

            interaction_values = np.array([
                [[0.1, -0.7, 0.01, -0.9, 0.6], [-0.1, 0.8, 0.02, 0.7, -0.5], [0.2, 0.5, 0.04, -0.88, 0.7],
                 [0.15, 0.6, -0.2, 0.5, 0.3]],
                [[0.2, -0.1, 0.2, 0.8, 0.55], [-0.2, 0.6, 0.02, -0.67, -0.6], [0.1, -0.5, 0.05, 1, 0.5],
                 [0.3, 0.6, 0.02, -0.9, 0.4]]
            ])

            smart_explainer.interaction_values = interaction_values
            smart_explainer.x_interaction = smart_explainer.x_encoded

            output = smart_explainer.plot.top_interactions_plot(nb_top_interactions=4)

            assert len(output.layout.updatemenus[0].buttons) == 4
            assert isinstance(output.layout.updatemenus[0].buttons[0].args[0]['visible'], list)
            assert len(output.layout.updatemenus[0].buttons[0].args[0]['visible']) >= 4
            assert True in output.layout.updatemenus[0].buttons[0].args[0]['visible']

            self.setUp()

    def test_correlations_1(self):
        """
        Test correlations plot 1
        """
        smart_explainer = self.smart_explainer

        df = pd.DataFrame({
            "A": [8, 90, 10, 110],
            "B": [4.3, 7.4, 10.2, 15.7],
            "C": ["C8", "C8", "C9", "C9"],
            "D": [1, -3, -5, -10]
        }, index=[8, 9, 10, 11])

        output = smart_explainer.plot.correlations(df, max_features=3)

        assert len(output.data) == 1
        assert len(output.data[0].x) == 3
        assert len(output.data[0].y) == 3
        assert output.data[0].z.shape == (3, 3)

    def test_correlations_2(self):
        """
        Test correlations plot 2
        """
        smart_explainer = self.smart_explainer

        df = pd.DataFrame({
            "A": [8, 90, 10, 110],
            "B": [4.3, 7.4, 10.2, 15.7],
            "C": ["C8", "C8", "C9", "C9"],
            "D": [1, -3, -5, -10]
        }, index=[8, 9, 10, 11])

        output = smart_explainer.plot.correlations(df, max_features=3, facet_col='C')

        assert len(output.data) == 2
        assert len(output.data[0].x) == 3
        assert len(output.data[0].y) == 3
        assert output.data[0].z.shape == (3, 3)

    def test_stability_plot_1(self):
        np.random.seed(42)
        df = pd.DataFrame(np.random.randint(0, 100, size=(15, 4)), columns=list('ABCD'))
        X = df.iloc[:, :-1]
        y = df.iloc[:, -1]
        model = DecisionTreeRegressor().fit(X, y)

        xpl = SmartExplainer(model=model)
        xpl.compile(x=X)

        output = xpl.plot.stability_plot(distribution="none")

        assert len(output.data[0].x) == X.shape[1]
        assert len(output.data[0].y) == X.shape[1]
        assert np.array(list(output.data[0].x)).dtype == "float"
        assert np.array(list(output.data[0].y)).dtype == "float"

    def test_stability_plot_2(self):
        np.random.seed(42)
        df = pd.DataFrame(np.random.randint(0, 100, size=(15, 4)), columns=list('ABCD'))
        X = df.iloc[:, :-1]
        y = df.iloc[:, -1]
        model = DecisionTreeRegressor().fit(X, y)

        selection = list(range(6))
        xpl = SmartExplainer(model=model)
        xpl.compile(x=X)

        for max_features in [2, 5]:
            output = xpl.plot.stability_plot(selection=selection, distribution="boxplot", max_features=max_features)

            actual_shape = sum([1 if output.data[i].type == "box" else 0 for i in range(len(output.data))])
            expected_shape = X.shape[1] if X.shape[1] < max_features else max_features

            assert actual_shape == expected_shape
            assert len(output.data[0].x) == len(selection)
            assert np.array(list(output.data[0].x)).dtype == "float"

    def test_stability_plot_3(self):
        df = pd.DataFrame(np.random.randint(0, 100, size=(15, 4)), columns=list('ABCD'))
        X = df.iloc[:, :-1]
        y = df.iloc[:, -1]
        model = DecisionTreeRegressor().fit(X, y)

        xpl = SmartExplainer(model=model)
        xpl.compile(x=X)

        for max_features in [2, 5]:
            output = xpl.plot.stability_plot(distribution="boxplot", max_features=max_features)

            actual_shape = sum([1 if output.data[i].type == "box" else 0 for i in range(len(output.data))])
            expected_shape = X.shape[1] if X.shape[1] < max_features else max_features

            assert actual_shape == expected_shape
            assert len(output.data[0].x) == 15
            assert np.array(list(output.data[0].x)).dtype == "float"

    def test_stability_plot_4(self):
        df = pd.DataFrame(np.random.randint(0, 100, size=(15, 4)), columns=list('ABCD'))
        X = df.iloc[:, :-1]
        y = df.iloc[:, -1]
        model = DecisionTreeRegressor().fit(X, y)

        selection = list(range(6))
        xpl = SmartExplainer(model=model)
        xpl.compile(x=X)

        for max_features in [2, 5]:
            output = xpl.plot.stability_plot(selection=selection, distribution="violin", max_features=max_features)

            actual_shape = sum([1 if output.data[i].type == "violin" else 0 for i in range(len(output.data))])
            expected_shape = X.shape[1] if X.shape[1] < max_features else max_features

            assert actual_shape == expected_shape
            assert len(output.data[0].x) == len(selection)
            assert np.array(list(output.data[0].x)).dtype == "float"

    def test_stability_plot_5(self):
        df = pd.DataFrame(np.random.randint(0, 100, size=(15, 4)), columns=list('ABCD'))
        X = df.iloc[:, :-1]
        y = df.iloc[:, -1]
        model = DecisionTreeRegressor().fit(X, y)

        xpl = SmartExplainer(model=model)
        xpl.compile(x=X)

        for max_features in [2, 5]:
            output = xpl.plot.stability_plot(distribution="violin", max_features=max_features)

            actual_shape = sum([1 if output.data[i].type == "violin" else 0 for i in range(len(output.data))])
            expected_shape = X.shape[1] if X.shape[1] < max_features else max_features

            assert actual_shape == expected_shape
            assert len(output.data[0].x) == 15
            assert np.array(list(output.data[0].x)).dtype == "float"

    def test_local_neighbors_plot(self):
        df = pd.DataFrame(np.random.randint(0, 100, size=(15, 4)), columns=list('ABCD'))
        X = df.iloc[:, :-1]
        y = df.iloc[:, -1]
        model = DecisionTreeRegressor().fit(X, y)

        xpl = SmartExplainer(model=model)
        xpl.compile(x=X)

        for max_features in [2, 5]:
            output = xpl.plot.local_neighbors_plot(index=1, max_features=max_features)
            actual_shape = len(output.data[0].x)
            expected_shape = X.shape[1] if X.shape[1] < max_features else max_features

            assert actual_shape == expected_shape
            assert np.array(list(output.data[0].x)).dtype == "float"

    @patch('shapash.explainer.smart_explainer.SmartExplainer.compute_features_compacity')
    def test_compacity_plot(self, compute_features_compacity):

        compute_features_compacity.return_value = None
        selection = ['person_A', 'person_B']
        approx = 0.9
        nb_features = 5

        output = self.smart_explainer.plot.compacity_plot(selection=selection, approx=approx, nb_features=nb_features)

        assert len(output.data[0].x) == len(selection)
        assert len(output.data[1].x) == len(selection)
        assert f"at least {approx*100:.0f}%" in output.data[0].hovertemplate
        assert f"Top {nb_features} features" in output.data[1].hovertemplate

    def test_scatter_plot_prediction_1(self):
        """
        Regression
        """
        df_train = pd.DataFrame(np.random.randint(0, 100, size=(15, 4)), columns=list('ABCD'))
        X_train = df_train.iloc[:, :-1]
        y_train = df_train.iloc[:, -1]
        df_test = pd.DataFrame(np.random.randint(0, 100, size=(15, 4)), columns=list('ABCD'))
        X_test = df_test.iloc[:, :-1]
        y_test = df_test.iloc[:, -1]
        model = DecisionTreeRegressor().fit(X_train, y_train)

        xpl = SmartExplainer(model=model)
        xpl.compile(x=X_test,y_target=y_test)

        output = xpl.plot.scatter_plot_prediction()
        actual_shape = len(output.data[0].x)
        expected_shape = X_test.shape[0]
        assert actual_shape == expected_shape
        assert np.array(list(output.data[0].x)).dtype == "int64"
        assert np.array(list(output.data[0].y)).dtype == "float64"
        assert output.data[0].type == "scatter"
<<<<<<< HEAD
        assert f"True Values" in output.data[0].hovertext[0]
=======
        assert f"Target" in output.data[0].hovertext[0]
>>>>>>> f8d5d2ca

    def test_scatter_plot_prediction_2(self):
        """
        Regression
        """
        df_train = pd.DataFrame(np.random.randint(0, 100, size=(15, 4)), columns=list('ABCD'))
        X_train = df_train.iloc[:, :-1]
        y_train = df_train.iloc[:, -1]
        df_test = pd.DataFrame(np.random.randint(0, 100, size=(15, 4)), columns=list('ABCD'))
        X_test = df_test.iloc[:, :-1]
        y_test = df_test.iloc[:, -1]
        model = DecisionTreeRegressor().fit(X_train, y_train)
        xpl = SmartExplainer(model=model)
        xpl.compile(x=X_test,y_target=y_test)

        selection = list(range(6))
        output = xpl.plot.scatter_plot_prediction(selection=selection)
        actual_shape = len(output.data[0].x)
        expected_shape = len(selection)
        assert actual_shape == expected_shape
        assert np.array(list(output.data[0].x)).dtype == "int64"
        assert np.array(list(output.data[0].y)).dtype == "float64"
        assert output.data[0].type == "scatter"
<<<<<<< HEAD
        assert f"True Values" in output.data[0].hovertext[0]
=======
        assert f"Target" in output.data[0].hovertext[0]
>>>>>>> f8d5d2ca

    def test_scatter_plot_prediction_3(self):
        """
        Classification
        """
        X_train = pd.DataFrame(np.random.randint(0, 100, size=(15, 3)), columns=list('ABC'))
        y_train = pd.DataFrame(np.random.randint(0, 2, size=(15, 1)))
        X_test = pd.DataFrame(np.random.randint(0, 100, size=(15, 3)), columns=list('ABC'))
        y_test = pd.DataFrame(np.random.randint(0, 2, size=(15, 1)))
        model = DecisionTreeClassifier().fit(X_train, y_train)
        xpl = SmartExplainer(model=model)
        xpl.compile(x=X_test,y_target=y_test)

        output = xpl.plot.scatter_plot_prediction()
        actual_shape = len(output.data[0].x)
        expected_shape = X_test.shape[0]
        assert actual_shape == expected_shape
        assert np.array(list(output.data[0].x)).dtype == "int64"
        assert np.array(list(output.data[0].y)).dtype == "float64"
        assert output.data[0].type == "violin"
        assert output.data[1].type == "scatter"
        assert output.data[2].type == "scatter"
<<<<<<< HEAD
        assert f"True Values" in output.data[1].hovertext[0]
=======
        assert f"Target" in output.data[1].hovertext[0]
>>>>>>> f8d5d2ca

    def test_scatter_plot_prediction_4(self):
        """
        Classification
        """
        X_train = pd.DataFrame(np.random.randint(0, 100, size=(15, 3)), columns=list('ABC'))
        y_train = pd.DataFrame(np.random.randint(0, 2, size=(15, 1)))
        X_test = pd.DataFrame(np.random.randint(0, 100, size=(15, 3)), columns=list('ABC'))
        y_test = pd.DataFrame(np.random.randint(0, 2, size=(15, 1)))
        model = DecisionTreeClassifier().fit(X_train, y_train)
        xpl = SmartExplainer(model=model)
        xpl.compile(x=X_test,y_target=y_test)

        selection = list(range(6))
        output = xpl.plot.scatter_plot_prediction(selection=selection)
        actual_shape = len(output.data[0].x)
        expected_shape = len(selection)

        assert actual_shape == expected_shape
        assert np.array(list(output.data[0].x)).dtype == "int64"
        assert np.array(list(output.data[0].y)).dtype == "float64"
        assert output.data[0].type == "violin"
        assert output.data[1].type == "scatter"
        assert output.data[2].type == "scatter"
<<<<<<< HEAD
        assert f"True Values" in output.data[1].hovertext[0]
=======
        assert f"Target" in output.data[1].hovertext[0]
>>>>>>> f8d5d2ca

    def test_scatter_plot_prediction_5(self):
        """
        Classification Multiclass
        """
        X_train = pd.DataFrame(np.random.randint(0, 100, size=(30, 3)), columns=list('ABC'))
        y_train = pd.DataFrame(np.random.randint(0, 3, size=(30, 1)))
        X_test = pd.DataFrame(np.random.randint(0, 100, size=(30, 3)), columns=list('ABC'))
        y_test = pd.DataFrame(np.random.randint(0, 3, size=(30, 1)))
        model = DecisionTreeClassifier().fit(X_train, y_train)
        xpl = SmartExplainer(model=model)
        xpl.compile(x=X_test,y_target=y_test)

        output = xpl.plot.scatter_plot_prediction()
        actual_shape = len(output.data[0].x)
        expected_shape = X_test.shape[0]

        assert actual_shape == expected_shape
        assert np.array(list(output.data[0].x)).dtype == "int64"
        assert np.array(list(output.data[0].y)).dtype == "float64"
        assert output.data[0].type == "violin"
        assert output.data[1].type == "scatter"
        assert output.data[2].type == "scatter"
<<<<<<< HEAD
        assert f"True Values" in output.data[1].hovertext[0]
=======
        assert f"Target" in output.data[1].hovertext[0]
>>>>>>> f8d5d2ca

    def test_scatter_plot_prediction_6(self):
        """
        Classification Multiclass
        """
        X_train = pd.DataFrame(np.random.randint(0, 100, size=(30, 3)), columns=list('ABC'))
        y_train = pd.DataFrame(np.random.randint(0, 3, size=(30, 1)))
        X_test = pd.DataFrame(np.random.randint(0, 100, size=(30, 3)), columns=list('ABC'))
        y_test = pd.DataFrame(np.random.randint(0, 3, size=(30, 1)))
        model = DecisionTreeClassifier().fit(X_train, y_train)
        xpl = SmartExplainer(model=model)
        xpl.compile(x=X_test,y_target=y_test)

        selection = list(range(6))
        output = xpl.plot.scatter_plot_prediction(selection=selection)
        actual_shape = len(output.data[0].x)
        expected_shape = len(selection)

        assert actual_shape == expected_shape
        assert np.array(list(output.data[0].x)).dtype == "int64"
        assert np.array(list(output.data[0].y)).dtype == "float64"
        assert output.data[0].type == "violin"
        assert output.data[1].type == "scatter"
        assert output.data[2].type == "scatter"
<<<<<<< HEAD
        assert f"True Values" in output.data[1].hovertext[0]
=======
        assert f"Target" in output.data[1].hovertext[0]
>>>>>>> f8d5d2ca
<|MERGE_RESOLUTION|>--- conflicted
+++ resolved
@@ -2211,11 +2211,7 @@
         assert np.array(list(output.data[0].x)).dtype == "int64"
         assert np.array(list(output.data[0].y)).dtype == "float64"
         assert output.data[0].type == "scatter"
-<<<<<<< HEAD
         assert f"True Values" in output.data[0].hovertext[0]
-=======
-        assert f"Target" in output.data[0].hovertext[0]
->>>>>>> f8d5d2ca
 
     def test_scatter_plot_prediction_2(self):
         """
@@ -2239,11 +2235,7 @@
         assert np.array(list(output.data[0].x)).dtype == "int64"
         assert np.array(list(output.data[0].y)).dtype == "float64"
         assert output.data[0].type == "scatter"
-<<<<<<< HEAD
         assert f"True Values" in output.data[0].hovertext[0]
-=======
-        assert f"Target" in output.data[0].hovertext[0]
->>>>>>> f8d5d2ca
 
     def test_scatter_plot_prediction_3(self):
         """
@@ -2266,11 +2258,7 @@
         assert output.data[0].type == "violin"
         assert output.data[1].type == "scatter"
         assert output.data[2].type == "scatter"
-<<<<<<< HEAD
         assert f"True Values" in output.data[1].hovertext[0]
-=======
-        assert f"Target" in output.data[1].hovertext[0]
->>>>>>> f8d5d2ca
 
     def test_scatter_plot_prediction_4(self):
         """
@@ -2295,11 +2283,7 @@
         assert output.data[0].type == "violin"
         assert output.data[1].type == "scatter"
         assert output.data[2].type == "scatter"
-<<<<<<< HEAD
         assert f"True Values" in output.data[1].hovertext[0]
-=======
-        assert f"Target" in output.data[1].hovertext[0]
->>>>>>> f8d5d2ca
 
     def test_scatter_plot_prediction_5(self):
         """
@@ -2323,11 +2307,7 @@
         assert output.data[0].type == "violin"
         assert output.data[1].type == "scatter"
         assert output.data[2].type == "scatter"
-<<<<<<< HEAD
         assert f"True Values" in output.data[1].hovertext[0]
-=======
-        assert f"Target" in output.data[1].hovertext[0]
->>>>>>> f8d5d2ca
 
     def test_scatter_plot_prediction_6(self):
         """
@@ -2352,8 +2332,4 @@
         assert output.data[0].type == "violin"
         assert output.data[1].type == "scatter"
         assert output.data[2].type == "scatter"
-<<<<<<< HEAD
-        assert f"True Values" in output.data[1].hovertext[0]
-=======
-        assert f"Target" in output.data[1].hovertext[0]
->>>>>>> f8d5d2ca
+        assert f"True Values" in output.data[1].hovertext[0]