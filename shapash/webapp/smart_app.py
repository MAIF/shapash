"""
Main class of Web application Shapash
"""
import copy
import dash
from dash import dash_table
import dash_daq as daq
from dash import no_update
from dash.exceptions import PreventUpdate
import dash_bootstrap_components as dbc
from dash import dcc
from dash import html
from dash import MATCH, ALL
from dash.dependencies import Output, Input, State
from flask import Flask
import pandas as pd
import plotly.graph_objs as go
import random
import numpy as np
import datetime
import re
from math import log10
from shapash.webapp.utils.utils import check_row, get_index_type, round_to_k
from shapash.webapp.utils.MyGraph import MyGraph
from shapash.utils.utils import truncate_str
from shapash.webapp.utils.explanations import Explanations


def create_input_modal(id, label, tooltip):
    return dbc.Row(
        [
            dbc.Label(label, id=f'{id}_label', html_for=id, width=8),
            dbc.Col(
                dbc.Input(id=id, type="number", value=0),
                width=4),
            dbc.Tooltip(tooltip, target=f'{id}_label', placement='bottom'),
        ], className="g-3"
    )


class SmartApp:
    """
        Bridge pattern decoupling the application part from SmartExplainer and SmartPlotter.
        Attributes
        ----------
        explainer: object
            SmartExplainer instance to point to.
    """

    def __init__(self, explainer, settings: dict = None):
        """
        Init on class instantiation, everything to be able to run the app on server.
        Parameters
        ----------
        explainer : SmartExplainer
            SmartExplainer object
        settings : dict
            A dict describing the default webapp settings values to be used
            Possible settings (dict keys) are 'rows', 'points', 'violin', 'features'
            Values should be positive ints
        """
        # APP
        self.server = Flask(__name__)
        self.app = dash.Dash(
            server=self.server,
            external_stylesheets=[dbc.themes.BOOTSTRAP],
        )
        self.app.title = 'Shapash Monitor'
        if explainer.title_story:
            self.app.title += ' - ' + explainer.title_story
        self.explainer = explainer

        # SETTINGS
        self.logo = self.app.get_asset_url('shapash-fond-fonce.png')
        self.color = explainer.plot._style_dict["webapp_button"]
        self.bkg_color = explainer.plot._style_dict["webapp_bkg"]
        self.title_menu_color = explainer.plot._style_dict["webapp_title"]
        self.settings_ini = {
            'rows': 1000,
            'points': 1000,
            'violin': 10,
            'features': 20,
        }
        if settings is not None:
            for k, v in self.settings_ini.items():
                self.settings_ini[k] = settings[k] if k in settings and isinstance(
                    settings[k], int) and 0 < settings[k] else v
        self.settings = self.settings_ini.copy()

        self.predict_col = ['_predict_']
        self.special_cols =['_index_', '_predict_']
        if self.explainer.y_target is not None:
            self.special_cols.append('_target_')
            if self.explainer._case == 'regression':
                self.special_cols.append('_error_')
        self.explainer.features_imp = self.explainer.state.compute_features_import(
            self.explainer.contributions)
        if self.explainer._case == 'classification':
            self.label = self.explainer.check_label_name(len(self.explainer._classes) - 1, 'num')[1]
            self.selected_feature = self.explainer.features_imp[-1].idxmax()
            self.max_threshold = int(max([x.applymap(lambda x: round_to_k(x, k=1)).max().max()
                                          for x in self.explainer.contributions]))
        else:
            self.label = None
            self.selected_feature = self.explainer.features_imp.idxmax()
            self.max_threshold = int(self.explainer.contributions.applymap(
                lambda x: round_to_k(x, k=1)).max().max())
        self.list_index = []
        self.subset = None
        self.last_click_data = None

        # DATA
        self.explanations = Explanations()  # To get explanations of "?" buttons
        self.dataframe = pd.DataFrame()
        self.round_dataframe = pd.DataFrame()
        self.features_dict = copy.deepcopy(self.explainer.features_dict)
        self.init_data()

        # COMPONENTS
        self.components = {
            'menu': {},
            'table': {},
            'graph': {},
            'filter': {},
            'settings': {}
        }
        self.init_components()

        # LAYOUT
        self.skeleton = {
            'navbar': {},
            'body': {}
        }
        self.make_skeleton()
        self.app.layout = html.Div([self.skeleton['navbar'], self.skeleton['body']])

        # CALLBACK
        self.callback_fullscreen_buttons()
        self.init_callback_settings()
        self.callback_generator()

    def init_data(self):
        """
        Method which initializes data from explainer object
        """
        if hasattr(self.explainer, 'y_pred'):
            self.dataframe = self.explainer.x_init.copy()
            if isinstance(self.explainer.y_pred, (pd.Series, pd.DataFrame)):
                self.predict_col = self.explainer.y_pred.columns.to_list()[0]
                self.dataframe = self.dataframe.join(self.explainer.y_pred)
            elif isinstance(self.explainer.y_pred, list):
                self.dataframe = self.dataframe.join(
                    pd.DataFrame(data=self.explainer.y_pred,
                                 columns=[self.predict_col],
                                 index=self.explainer.x_init.index)
                    )
            else:
                raise TypeError('y_pred must be of type pd.Series, pd.DataFrame or list')
        else:
            raise ValueError('y_pred must be set when calling compile function.')

        if self.explainer.additional_data is not None:
            self.dataframe = self.dataframe.join(self.explainer.additional_data)
            self.features_dict.update(self.explainer.additional_features_dict)

        self.dataframe['_index_'] = self.explainer.x_init.index
        self.dataframe.rename(columns={f'{self.predict_col}': '_predict_'}, inplace=True)
        if self.explainer.y_target is not None:
            self.dataframe = self.dataframe.join(
                self.explainer.y_target.rename(columns={self.explainer.y_target.columns[0]:"_target_"}), 
            )
            if self.explainer._case == 'regression':
                if (self.explainer.y_target == 0).any()[0]:
                    self.dataframe["_error_"] = (self.dataframe['_target_']-self.dataframe['_predict_']).abs()
                else:
                    self.dataframe["_error_"] = ((self.dataframe['_target_']-self.dataframe['_predict_'])/self.dataframe['_target_']).abs()

        col_order = self.special_cols + self.dataframe.columns.drop(self.special_cols).tolist()
        random.seed(79)
        self.list_index = \
            random.sample(
                population=self.dataframe.index.tolist(),
                k=min(self.settings['rows'], len(self.dataframe.index.tolist()))
            )
        self.dataframe = self.dataframe[col_order].loc[self.list_index].sort_index()
        self.round_dataframe = self.dataframe.copy()
        for col in list(self.dataframe.columns):
            typ = self.dataframe[col].dtype
            if typ == float:
                std = self.dataframe[col].std()
                if std != 0:
                    digit = max(round(log10(1 / std) + 1) + 2, 0)
                    self.round_dataframe[col] = \
                        self.dataframe[col].map(f'{{:.{digit}f}}'.format).astype(float)

    def init_components(self):
        """
        Initialize components (graph, table, filter, settings, ...) and insert it inside
        components containers which are created by init_skeleton
        """

        self.components['settings']['input_rows'] = create_input_modal(
            id='rows',
            label="Number of rows for subset",
            tooltip="Set max number of lines for subset (datatable). \
                     Filter will be apply on this subset."
        )

        self.components['settings']['input_points'] = create_input_modal(
            id='points',
            label="Number of points for plot",
            tooltip="Set max number of points in feature contribution plots."
        )

        self.components['settings']['input_features'] = create_input_modal(
            id='features',
            label="Number of features to plot",
            tooltip="Set max number of features to plot in features \
                     importance and local explanation plots."
        )

        self.components['settings']['input_violin'] = create_input_modal(
            id='violin',
            label="Max number of labels for violin plot",
            tooltip="Set max number of labels to display a violin plot \
                     for feature contribution plot (otherwise a scatter \
                                                    plot is displayed)."
        )

        self.components['settings']['name'] = dbc.Row(
            [
                dbc.Checklist(
                    options=[{"label": "Use domain name for \
                              features name.", "value": 1}], value=[], inline=True,
                    id="name",
                    style={"margin-left": "20px"}
                ),
                dbc.Tooltip("Replace technical feature names by \
                            domain names if exists.",
                            target='name', placement='bottom'),
            ], className="g-3",
        )

        self.components['settings']['modal'] = dbc.Modal(
            [
                dbc.ModalHeader("Settings"),
                dbc.ModalBody(
                    dbc.Form(
                        [
                            self.components['settings']['input_rows'],
                            self.components['settings']['input_points'],
                            self.components['settings']['input_features'],
                            self.components['settings']['input_violin'],
                            self.components['settings']['name']
                        ]
                    )
                ),
                dbc.ModalFooter(
                    dbc.Button("Apply", id="apply", className="ml-auto")
                ),
            ],
            id="modal"
        )

        self.components['menu'] = dbc.Row(
            [
                dbc.Col(
                    [
                        html.Div(
                            daq.BooleanSwitch(
                                id='bool_groups',
                                on=True,
                                style={'display': 'none'} if self.explainer.features_groups is None else {},
                                color=self.color[0],
                                label={
                                    'label': 'Groups',
                                    'style': {
                                        'fontSize': 18,
                                        'color': self.color[0],
                                        'fontWeight': 'bold',
                                        "margin-left": "5px"
                                    },
                                },
                                labelPosition="right"
                            ),
                            style={"margin-right": "35px"}
                        )
                    ],
                    width="auto", align="center",
                ),
                dbc.Col(
                    [
                        html.H4(
                            [dbc.Badge("Regression", id='regression_badge',
                                       style={"margin-right": "5px",
                                              "margin-left": "0px"},
                                       color=''),
                             dbc.Badge("Classification", id='classification_badge', color='')
                             ], style={"margin-right": "5px"}
                        ),
                    ],
                    width="auto", align="center", style={'padding': 'auto'}
                ),
                dbc.Col(
                    dbc.Collapse(
                        dbc.Row(
                            [
                                # 2 columns to have class beside the dropdown buttons
                                dbc.Col([
                                    dbc.Label("Class:", style={'color': 'white', 'margin': '0px'}),
                                ], align="center"),
                                dbc.Col([
                                    dcc.Dropdown(
                                        id="select_label",
                                        options=[], value=None,
                                        clearable=False, searchable=False,
                                        style={"verticalAlign": "middle",
                                               "zIndex": '1010',
                                               "min-width": '160px',
                                               'height': '100%'}
                                    )
                                ], style={"margin-right": "17px",
                                          "padding": "0px",
                                          "width": "auto"})
                            ],
                            style={"margin": "0px"}
                        ),
                        is_open=True, id='select_collapse'
                    ),
                    width="auto", align="center", style={'padding': '0px'}
                ),
                dbc.Col([
                    html.Div(
                        [
                            html.Img(id='settings', title='settings', alt='Settings',
                                     src=self.app.get_asset_url('settings.png'),
                                     height='40px',
                                     style={'cursor': 'pointer'}),
                            self.components['settings']['modal'],
                        ]
                    )],
                    align="center", width="auto", style={'padding': '0px'}
                )
            ],
            className="g-0", justify="end"
        )

        self.adjust_menu()

        self.components['table']['dataset'] = dash_table.DataTable(
            id='dataset',
            data=self.round_dataframe.to_dict('records'),
            tooltip_data=[
                {
                    column: {'value': str(value), 'type': 'text'}
                    for column, value in row.items()
                } for row in self.dataframe.to_dict('rows')
            ], tooltip_duration=2000,

            columns=[{"name": i, "id": i} for i in self.dataframe.columns],
<<<<<<< HEAD
=======
            tooltip_header={
                column: self.features_dict[column] for column in self.dataframe.columns
                if column not in ["_index_", "_predict_"]
            },
>>>>>>> c7355a79
            editable=False, row_deletable=False,
            virtualization=True,
            page_action='none',
            fixed_rows={'headers': True, 'data': 0},
            fixed_columns={'headers': True, 'data': 0},
            sort_action='custom', sort_mode='multi', sort_by=[],
            style_table={'overflowY': 'auto', 'overflowX': 'auto'},
            style_header={'height': '30px'},
            style_cell={
                'minWidth': '70px', 'width': '120px', 'maxWidth': '200px', 'textOverflow':'ellipsis',
            },
        )

        self.components['graph']['global_feature_importance'] = MyGraph(
            figure=go.Figure(), id='global_feature_importance'
        )

        self.components['graph']['feature_selector'] = MyGraph(
            figure=go.Figure(), id='feature_selector'
        )

        # Component for the graph prediction picking
        self.components['graph']['prediction_picking'] = MyGraph(
            figure=go.Figure(), id='prediction_picking'
        )

        self.components['graph']['detail_feature'] = MyGraph(
            figure=go.Figure(), id='detail_feature'
        )

        # Component create to filter the dataset
        self.components['filter']['filter_dataset'] = dbc.Col(
            [dbc.Row(
                html.Div(
                    id='main',
                    children=[
                        html.Div(
                                id='filters',
                                children=[
                                    # Create Add Filter button
                                    dbc.Button(
                                        id='add_dropdown_button',
                                        children='Add Filter',
                                        color='warning',
                                        size='sm',
                                        style={'margin-right': '20px'}
                                    ),
                                    # Create reset Filter button (disabled of no filters applied)
                                    dbc.Button(
                                        id='reset_dropdown_button',
                                        children='Reset all existing filters',
                                        color='warning', disabled=True,
                                        size='sm',
                                        style={'margin-right': '20px'}
                                    ),
                                    # Create explanation button
                                    dbc.Button(
                                        "?",
                                        id="open_filter",
                                        size='sm',
                                        color="warning",
                                        ),
                                    # Create popover on the explanation button
                                    dbc.Popover(
                                        "Click here to know how you can apply filters.",
                                        target="open_filter",
                                        body=True,
                                        trigger="hover",
                                    ),
                                    # Modal associated to the explanation button
                                    dbc.Modal(
                                           [
                                            dbc.ModalHeader(
                                                dbc.ModalTitle("Filters explanation")
                                                ),
                                            dbc.ModalBody([
                                                html.Div(
                                                    dcc.Markdown(
                                                        self.explanations.filter
                                                        )
                                                    )
                                               ]),
                                            dbc.ModalFooter(
                                                dbc.Button(
                                                    "Close",
                                                    id="close_filter",
                                                    color="warning"
                                                    )
                                               ),
                                           ],
                                           id="modal_filter",
                                           centered=True,
                                           size='lg'
                                              ),
                                    # Div which will contains the filters
                                    html.Div(
                                        id='dropdowns_container',
                                        children=[]
                                    )
                                ]
                            )
                        ]
                    )
                ),
                dbc.Row(
                    html.Div([
                        html.Br(),
                        # Create Apply Filter button (Hidden if no filter to apply)
                        dbc.Button(
                                id='apply_filter',
                                children='Apply filters',
                                color='warning',
                                size='sm',
                                style={'display': 'none'}
                                )
                            ],
                        )
                    )
                ], style={'maxheight': '22rem', 'height': '21rem', 'zIndex': 800}
            )

        self.components['filter']['index'] = dbc.Col(dbc.Row(
            [
                dbc.Col([
                    dbc.Input(
                        id="index_id", type=get_index_type(self.dataframe), size="s", placeholder="_index_",
                        debounce=True, persistence=True, style={'textAlign': 'right'}
                    )], width={"size": 5},
                    style={'padding': "0px"}
                ),
                dbc.Col([
                    html.Img(id='validation', alt='Validate', title='Validate index',
                             src=self.app.get_asset_url('reload.png'),
                             height='30px', style={'cursor': 'pointer'},
                             )], width={"size": 1},
                        style={'padding': "0px"}, align="center"
                        ),
                dbc.Col([
                    dbc.Button(
                        "ID Card",
                        id="id_card",
                        color='warning',
                        style={"display":"none"},
                    ),
                    dbc.Popover(
                        "Click here to visualize the identity card of the selected sample.",
                        target="id_card",
                        body=True,
                        trigger="hover",
                    ),
                    dbc.Modal(
                        [
                        dbc.ModalHeader(
                            dbc.Col([
                                dbc.ModalTitle("Identity Card"),
                                dbc.Row([
                                    dbc.Label("Sort by:", align="center", width="auto"),
                                    dbc.Col([
                                        dcc.Dropdown(
                                            id="select_id_card_sorting",
                                            options=[
                                                {"label": "Label", "value": "feature_name"}, 
                                                {"label": "Contribution", "value": "feature_contrib"}
                                            ], 
                                            value="feature_name",
                                            clearable=False, 
                                            searchable=False,
                                        ),
                                    ], width=3),
                                    dbc.Label("Order:", align="center", width="auto"),
                                    dbc.Col([
                                        dcc.Dropdown(
                                            id="select_id_card_order",
                                            options=[
                                                {"label": "Ascending", "value": True}, 
                                                {"label": "Descending", "value": False}
                                            ], 
                                            value=True,
                                            clearable=False, 
                                            searchable=False,
                                        ),
                                    ], width=3),
                                ], style={"margin-top":"0.5rem"}),
                                dbc.Row([
                                    dbc.Label("Label", width=3, style={'fontWeight': 'bold'}),
                                    dbc.Label("Value", width=5, style={'fontWeight': 'bold'}),
                                    dbc.Col(width=1),
                                    dbc.Label("Contribution", id="id_card_title_contrib",width=3, style={'fontWeight': 'bold'}),
                                ], style={"margin-top":"0.5rem", "margin-bottom":"-1rem"}),
                            ]),
                            close_button=False,
                        ),
                        dbc.ModalBody(id="id_card_body"),
                        dbc.ModalFooter(
                            dbc.Button(
                                "Close",
                                id="close_id_card",
                                color="warning"
                                )
                            ),
                        ],
                        id="modal_id_card",
                        centered=True,
                        size='xl',
                        scrollable=True,
                    ),
                ], width=5),
            ], justify='center')
        )

        self.components['filter']['threshold'] = dbc.Col(
            [
                dbc.Label("Threshold", html_for="slider", id='threshold_label'),
                dcc.Slider(
                    min=0, max=self.max_threshold, value=0, step=0.1,
                    marks={f'{round(self.max_threshold * mark / 4)}': f'{round(self.max_threshold * mark / 4)}'
                           for mark in range(5)},
                    id="threshold_id",
                )
            ],
            className='filter_dashed'
        )

        self.components['filter']['max_contrib'] = dbc.Col(
            [
                dbc.Label(
                    "Features to display: ", id='max_contrib_label'),
                dcc.Slider(
                    min=1, max=min(self.settings['features'], len(self.explainer.x_init.columns)),
                    step=1, value=min(self.settings['features'], len(self.explainer.x_init.columns)),
                    id="max_contrib_id",
                )
            ],
            className='filter_dashed'
        )

        self.components['filter']['positive_contrib'] = dbc.Col(
            [dbc.Row(
                [
                    dbc.Label("Contributions to display:", style={'font-size': '95%'}),
                ]
            ),
                dbc.Row(
                    [
                        dbc.Col(
                            dbc.Checklist(
                                options=[{"label": "Positive", "value": 1}], value=[1], inline=True,
                                id="check_id_positive",
                                # define the font-size style
                                style={'font-size': '82%'}
                            ), style={'display': 'inline-block'}
                        ),
                        dbc.Col(
                            dbc.Checklist(
                                options=[{"label": "Negative", "value": 1}], value=[1], inline=True,
                                id="check_id_negative",
                                # define the font-size style
                                style={'font-size': '82%'}
                                ), style={'display': 'inline-block'}, align="center"
                            )
                    ], className="g-0", justify="center"
                )
            ],
            className='filter_dashed'
        )

        self.components['filter']['masked_contrib'] = dbc.Col(
            [
                dbc.Label(
                    "Feature(s) to mask:"),
                dcc.Dropdown(options=[{'label': key, 'value': value} for key, value in sorted(
                    self.explainer.inv_features_dict.items(), key=lambda item: item[0])],
                    value='', multi=True, searchable=True,
                    id="masked_contrib_id"
                ),
            ],
            className='filter_dashed'
        )

    def make_skeleton(self):
        """
        Describe the app skeleton (bootstrap grid) and initialize components containers
        """
        self.skeleton['navbar'] = dbc.Container(
            [
                dbc.Row([
                        dbc.Col(
                            html.A(
                                dbc.Row([
                                    dbc.Col([
                                        html.Img(src=self.logo, height="40px")], className='col-1'),
                                    dbc.Col([
                                        html.H4("Shapash Monitor", id="shapash_title")]),
                                    ],
                                    align="center", style={'color': self.title_menu_color}
                                ),
                                href="https://github.com/MAIF/shapash", target="_blank",
                            ),
                            # Change md=3 to md=2
                            md=2, align="center", width="100%", style={'padding': 'auto'}
                        ),
                        dbc.Col([
                            html.A(
                                dbc.Row([
                                        html.H3(truncate_str(self.explainer.title_story, maxlen=40),
                                                id="shapash_title_story",
                                                style={'text-align': 'center'})]
                                        ),
                                href="https://github.com/MAIF/shapash", target="_blank",
                            )],
                            # Change md=3 to md=4
                            md=4, align="center", width="100%", style={'padding': 'auto'}
                        ),
                        dbc.Col([
                            self.components['menu']
                            ], align="end", md=6, width='100%'
                        )
                        ],
                        style={'padding': "5px 15px",
                               "verticalAlign": "middle",
                               "width": "auto",
                               "justify": "end"}
                        )
            ],
            fluid=True, style={'height': '100%', 'backgroundColor': self.bkg_color
                               }
        )

        self.skeleton['body'] = dbc.Container(
            [
                dbc.Row(
                    [
                        dbc.Col(
                            [
                                dbc.Card([
                                        html.Div(
                                         # To drow the global_feature_importance graph
                                         self.draw_component('graph', 'global_feature_importance'),
                                         id="card_global_feature_importance",
                                         # Position must be absolute to add the explanation button
                                         style={"position": 'absolute'}
                                         ),
                                        html.Div([
                                             # Create explanation button on feature importance graph
                                             dbc.Button(
                                                 "?",
                                                 id="open_feature_importance",
                                                 size='sm',
                                                 color="warning"
                                                 ),
                                             # Create popover for this button
                                             dbc.Popover(
                                                  "Click here to have more \
                                                  information on Feature Importance graph.",
                                                  target="open_feature_importance",
                                                  body=True,
                                                  trigger="hover",
                                                     ),
                                             # Create modal associated to this button
                                             dbc.Modal([
                                                        # Modal title
                                                        dbc.ModalHeader(
                                                            dbc.ModalTitle("Feature importance")
                                                            ),
                                                        dbc.ModalBody([
                                                            html.Div(
                                                                # Add explanation
                                                                dcc.Markdown(
                                                                    self.explanations.feature_importance
                                                                    )
                                                                    ),
                                                            # Here to add link in the modal
                                                            html.A('Click here for more details',
                                                                   href="https://github.com/MAIF/shapash/blob/master/tutorial/plot/tuto-plot03-features-importance.ipynb",
                                                                   # open new brother tab
                                                                   target="_blank",
                                                                   style={'color': self.color[0]})
                                                        ]),
                                                        # button to close the modal
                                                        dbc.ModalFooter(
                                                            dbc.Button(
                                                                "Close",
                                                                id="close_feature_importance",
                                                                color="warning"
                                                            )
                                                        ),
                                                    ],
                                                    id="modal_feature_importance",
                                                    centered=True,
                                                    size='lg'
                                                )
                                                ],
                                                # position must be relative
                                                style={'position': 'relative', 'left': '96%'})
                                    ])
                            ],
                            md=5,
                            style={'padding': '10px 10px 0px 10px'},
                        ),
                        dbc.Col(
                            [
                                # Tabs that contain 3 children tab (Dataset,
                                # Dataset Filters and True Value Vs Pedicted Values)
                                dbc.Tabs([
                                    # Tab which contains the datatable component
                                    dbc.Tab(
                                        # draw datatable component
                                        self.draw_component('table', 'dataset'),
                                        # Tab name
                                        label='Dataset',
                                        className="card",
                                        id='card_dataset',
                                        # Style of the tab
                                        style={'cursor': 'pointer'},
                                        label_style={'color': "black", 'height': '30px',
                                                     'padding': '0px 5px'},
                                        # Style when the tab is activated
                                        active_tab_class_name="fw-bold fst-italic",
                                        active_label_style={'border-top': '3px solid',
                                                            'border-top-color': self.color[0]
                                                            }
                                        ),
                                    # Tab which contains components to filter the dataset
                                    dbc.Tab(
                                        dbc.Card(
                                            dbc.CardBody(
                                                html.Div(
                                                    # draw the component
                                                    self.draw_filter_table(),
                                                    id='card_filter_dataset',
                                                    # To add scroll in overflow y
                                                    style={'overflow-y': "scroll",
                                                           'overflow-x': 'hidden'})
                                            ), style={'height': '24.1rem'},
                                        ),
                                        # Tab name
                                        label='Dataset Filters',
                                        # Style of the tab
                                        label_style={'color': "black", 'height': '30px',
                                                     'padding': '0px 5px'},
                                        tab_style={'border-left': '2px solid #ddd',
                                                   'border-right': '2px solid #ddd'},
                                        # Style when the tab is activated
                                        active_tab_class_name="fw-bold fst-italic",
                                        active_label_style={'border-top': '3px solid',
                                                            'border-top-color': self.color[0]
                                                            }
                                         ),
                                    # Tab which contains prediction picking graph
                                    # and its explanation button
                                    dbc.Tab(
                                        dbc.Card([
                                            html.Div(
                                                # draw prediction picking graph
                                                self.draw_component('graph', 'prediction_picking'),
                                                id="card_prediction_picking",
                                                # Position must be absolute to add
                                                # the explanation button
                                                style={"position": 'absolute'}
                                            ),
                                            html.Div([
                                                 # Create explanation button
                                                 dbc.Button(
                                                     "?",
                                                     id="open_prediction_picking",
                                                     size='sm',
                                                     color="warning"
                                                     ),
                                                 # Create popover for this button
                                                 dbc.Popover(
                                                         "Click here to have more \
                                                         information on Prediction Picking graph.",
                                                         target="open_prediction_picking",
                                                         body=True,
                                                         trigger="hover",
                                                     ),
                                                 # Create modal associated to this button
                                                 dbc.Modal([
                                                             # Modal title
                                                             dbc.ModalHeader(
                                                                dbc.ModalTitle("True values Vs Predicted values")
                                                              ),
                                                             dbc.ModalBody([
                                                                    html.Div(
                                                                        # explanation
                                                                        dcc.Markdown(self.explanations.prediction_picking)
                                                                        ),
                                                                    # Here to add link in the modal
                                                                    html.Div(html.Img(src="https://github.com/MAIF/shapash/blob/master/docs/_static/shapash_select_subset.gif?raw=true")),
                                                                    # Here to add a link in the modal
                                                                    html.A('Click here for more details',
                                                                           href="https://github.com/MAIF/shapash/blob/master/tutorial/plot/tuto-plot06-prediction_plot.ipynb",
                                                                           # open new brother tab
                                                                           target="_blank",
                                                                           style={'color': self.color[0]})
                                                                    ]),
                                                             dbc.ModalFooter(
                                                                 # button to close the modal
                                                                 dbc.Button(
                                                                     "Close",
                                                                     id="close_prediction_picking",
                                                                     color="warning"
                                                                 )
                                                              ),
                                                        ],
                                                        id="modal_prediction_picking",
                                                        centered=True,
                                                        size='lg'
                                                    )
                                                 # Position must be relative
                                                ],  style={'position': 'relative', 'left': '97%'})
                                         ]),
                                        # Tab name
                                        label='True Values Vs Predicted Values',
                                        # Style of the tab
                                        label_style={'color': "black", 'height': '30px',
                                                     'padding': '0px 5px'},
                                        # Style when the tab is activated
                                        active_tab_class_name="fw-bold fst-italic",
                                        active_label_style={'border-top': '3px solid',
                                                            'border-top-color': self.color[0]
                                                            }
                                    )
                                ], id="tabs"
                                )
                            ],
                            md=7,
                            style={'padding': '10px 10px'},
                        ),
                    ], style={'padding': '10px 10px 0px 10px',
                              'height': '100%'}, align="center"
                ),
                dbc.Row(
                    [
                        dbc.Col(
                            [
                                # Card which contains feature selector graph
                                # and explanation button
                                dbc.Card([
                                        html.Div(
                                            # Draw feature selector graph
                                            self.draw_component('graph', 'feature_selector'),
                                            id='card_feature_selector',
                                            # Position must be absolute to
                                            # add explanation button
                                            style={"position": 'absolute'}
                                             ),
                                         html.Div([
                                             # Create explanation button
                                             dbc.Button(
                                                 "?",
                                                 id="open_feature_selector",
                                                 size='sm',
                                                 color="warning"
                                                 ),
                                             # popover of this button
                                             dbc.Popover(
                                                         "Click here to have more \
                                                         information on Feature Selector graph.",
                                                         target="open_feature_selector",
                                                         body=True,
                                                         trigger="hover",
                                                     ),
                                             # Modal of this button
                                             dbc.Modal([
                                                        dbc.ModalHeader(
                                                            dbc.ModalTitle("Feature selector")
                                                            ),
                                                        dbc.ModalBody([
                                                            html.Div(
                                                                # explanations
                                                                dcc.Markdown(self.explanations.feature_selector)
                                                                ),
                                                            # Here to add link
                                                            html.A('Click here for more details',
                                                                   href="https://github.com/MAIF/shapash/blob/master/tutorial/plot/tuto-plot02-contribution_plot.ipynb",
                                                                   # open new brother tab
                                                                   target="_blank",
                                                                   style={'color': self.color[0]})
                                                                ]),
                                                        dbc.ModalFooter(
                                                            # Button to close modal
                                                            dbc.Button(
                                                                "Close",
                                                                id="close_feature_selector",
                                                                color="warning"
                                                            )
                                                        ),
                                                    ],
                                                    id="modal_feature_selector",
                                                    centered=True,
                                                    size='lg'
                                                )
                                                ],
                                                 # position must be relative
                                                 style={'position': 'relative',
                                                        'left': '96%'})
                                          ])
                            ],
                            md=5,
                            align="center",
                            style={'padding': '0px 10px'},
                        ),
                        dbc.Col(
                            [
                                dbc.Row(
                                    [
                                        dbc.Col(
                                            [
                                             # Card that contains detail feature graph
                                             # and explanation button
                                             dbc.Card([
                                                 html.Div(
                                                     # draw detail_feature graph
                                                     self.draw_component('graph', 'detail_feature'),
                                                     id='card_detail_feature',
                                                     style={"position": 'absolute'}
                                                 ),
                                                 html.Div([
                                                     # Create explanation button
                                                     dbc.Button(
                                                         "?",
                                                         id="open_detail_feature",
                                                         size='sm',
                                                         color="warning"
                                                         ),
                                                     # Popover of this button
                                                     dbc.Popover(
                                                         "Click here to have more \
                                                         information on Detail Feature graph.",
                                                         target="open_detail_feature",
                                                         body=True,
                                                         trigger="hover",
                                                     ),
                                                     # Modal of this button
                                                     dbc.Modal(
                                                            [
                                                             dbc.ModalHeader(
                                                                 dbc.ModalTitle("Detail feature")
                                                                 ),
                                                             dbc.ModalBody([
                                                                 html.Div(
                                                                     # explanations
                                                                     dcc.Markdown(self.explanations.detail_feature)
                                                                     ),
                                                                 # Here to add link on the modal
                                                                 html.A('Click here for more details',
                                                                        href="https://github.com/MAIF/shapash/blob/master/tutorial/plot/tuto-plot01-local_plot-and-to_pandas.ipynb",
                                                                        # open new brother tab
                                                                        target="_blank",
                                                                        style={'color': self.color[0]})
                                                                ]),
                                                             dbc.ModalFooter(
                                                                 # Button to close the modal
                                                                 dbc.Button(
                                                                     "Close",
                                                                     id="close_detail_feature",
                                                                     color="warning"
                                                                     )
                                                                ),
                                                            ],
                                                            id="modal_detail_feature",
                                                            centered=True,
                                                            size='lg'
                                                        )

                                                        ],
                                                          # Position must be relative
                                                          style={
                                                            'position': 'relative',
                                                            'left': '96%'
                                                            })
                                                ])
                                            ],
                                            md=8,
                                            align="center",
                                        ),
                                        dbc.Col(
                                            [
                                                html.Div(
                                                    self.draw_filter(),
                                                    className="card_filter",
                                                    id='card_filter',
                                                ),
                                            ],
                                            md=4,
                                            align="center",
                                        ),
                                    ],
                                ),
                            ],
                            md=7,
                            align="center",
                            style={'padding': '0px 10px'},
                        ),
                    ],
                    style={'padding': '10px 5px 10px 10px'},
                ),
            ],
            className="mt-12",
            fluid=True,
            # To drop the x scroll-bar
            style={'overflow-x': 'hidden'}
        )

    def adjust_menu(self):
        """
        Override menu from explainer object depending on
        classification or regression case.
        """
        on_style = {'backgroundColor': self.color[0],
                    'color': self.bkg_color,
                    'margin-top': '0.5rem',
                    'margin-right': '0.5rem'}
        off_style = {'display': 'none'}
        if self.explainer._case == 'classification':
            self.components['menu']['select_label'].options = \
                [
                    {'label': f'{self.explainer.label_dict[label] if self.explainer.label_dict else label}',
                     'value': label}
                    for label in self.explainer._classes
            ]
            self.components['menu']['classification_badge'].style = on_style
            self.components['menu']['regression_badge'].style = off_style
            self.components['menu']['select_label'].value = self.label

        elif self.explainer._case == 'regression':
            self.components['menu']['classification_badge'].style = off_style
            self.components['menu']['regression_badge'].style = on_style
            self.components['menu']['select_collapse'].is_open = False

        else:
            raise ValueError(f'No rule defined for explainer case : {self.explainer._case}')

    def draw_component(self,
                       component_type,
                       component_id,
                       title=None):
        """
        Method which return a component from a type and id.
        It's the method to insert component inside component container.
        Parameters
        ----------
        component_type : string
            Type of the component. Can be table, graph, ...
        component_id : string
            Id of the component. It must be unique.
        title : string, optional
            by default None
        Returns
        -------
        list
            list of components
            (combining for example Graph + embed button to get fullscreen
             details)
        """
        component = [html.H4(title)] if title else []
        component.append(self.components[component_type][component_id])
        component.append(
            html.A(
                html.I("fullscreen",
                       className="material-icons tiny",
                       style={'marginTop': '8px', 'marginLeft': '1px'}
                       ),
                id=f"ember_{component_id}",
                className="dock-expand",
                **{'data-component-type': component_type},
                # Get components'id
                **{'data-component-id': component_id}
            )
        )
        return component
    
    def draw_filter_table(self):
        """
        Method which returns the filter dataset components block.
        Returns
        -------
            component
        """
        return self.components['filter']['filter_dataset']
    
    def draw_filter(self):
        """
        Method which returns filter components block for local
        contributions plot.
        Returns
        -------
        list
            list of components
        """
        filter = [
            dbc.Container(
                [
                    dbc.Row([self.components['filter']['index']],
                            align="center", style={"height": "4rem"}
                            ),
                    dbc.Row([self.components['filter']['threshold']],
                            align="center", style={"height": "5rem"}
                            ),
                    dbc.Row([self.components['filter']['max_contrib']],
                            align="center", style={"height": "5rem"}
                            ),
                    dbc.Row([self.components['filter']['positive_contrib']],
                            align="center", style={"height": "4rem"}
                            ),
                    dbc.Row([self.components['filter']['masked_contrib']],
                            align="center"),
                ],
            ),
        ]
        return filter

    def select_point(self,
                     graph,
                     click_data):
        """
        Method which set the selected point in graph component
        corresponding to click_data.
        """
        if click_data:
            curve_id = click_data['points'][0]['curveNumber']
            point_id = click_data['points'][0]['pointIndex']
            for curve in range(
                    len(self.components['graph'][graph].figure['data'])):
                self.components['graph'][graph].figure['data'][curve].selectedpoints = \
                    [point_id] if curve == curve_id else []

    def callback_fullscreen_buttons(self):
        """
        Initialize callbacks for each fullscreen button
        the callback alter style of the component (height, ...)
        Returns
        -------
        dict
            Style of the component
        """
        app = self.app
        components_to_init = dict([(graph, 'graph') for graph in self.components['graph'].keys()])
        components_to_init['dataset'] = 'table'
        for component_id, component_type in components_to_init.items():
            component_property = 'style' if component_type == "graph" else "style_table"

            @app.callback(
                [
                    Output(f'card_{component_id}', 'style'),
                    Output(f'{component_id}', component_property),
                ],
                [
                    Input(f'ember_{component_id}', 'n_clicks'),
                    Input(f'ember_{component_id}', 'data-component-type'),
                    Input(f'ember_{component_id}', 'data-component-id')
                ]
            )
            def ember(click,
                      data_component_type,
                      data_component_id):
                """
                Function used to set style of cards and components.
                Prediction picking graph style is different than the other
                graph because it is placed in a tab.
                ---------------------------------------------------------------
                click: click on zoom button
                data_component_type: component type
                data_component_id: component id
                --------------------------------------------------------------
                return style of cards and style of components
                """
                click = 2 if click is None else click
                toggle_on = True if click % 2 == 0 else False
                if toggle_on:
                    # Style for graph
                    style_component = {
                        'height': '21.6rem'
                    }
                    this_style_card = {
                        'height': '22rem', 'zIndex': 900,
                    }
                    # Style for prediction picking graph
                    if data_component_id == 'prediction_picking':
                        style_component = {
                            'height': '20.6rem',
                        }
                        this_style_card = {
                            'height': '20.8rem', 'zIndex': 901,
                        }
                    # Style for the Dataset
                    if data_component_type == 'table':
                        style_component = {
                            'maxHeight': '23rem',
                        }
                        this_style_card = {
                            'height': '24.1rem', 'zIndex': 900,
                        }
                    return this_style_card, style_component

                else:
                    # Style when zoom button is clicked
                    this_style_card = {
                        'height': '70vh',
                        'width': 'auto',
                        'zIndex': 998,
                        'position': 'fixed', 'top': '55px',
                        'bottom': 0, 'left': 0, 'right': 0,
                    }
                    style_component = {
                        'height': '89vh', 'maxHeight': '89vh',
                    }
                    return this_style_card, style_component

    def init_callback_settings(self):
        app = self.app
        self.components['settings']['input_rows']['rows'].value = self.settings['rows']
        self.components['settings']['input_points']['points'].value = self.settings['points']
        self.components['settings']['input_features']['features'].value = self.settings['features']
        self.components['settings']['input_violin']['violin'].value = self.settings['violin']

        for id in self.settings.keys():
            @app.callback(
                [Output(f'{id}', 'valid'),
                 Output(f'{id}', 'invalid')],
                [Input(f'{id}', "value")]
            )
            def update_valid(value):
                """
                actualise valid and invalid icon in input component
                Parameters
                ----------
                value : int
                    value of input component
                Returns
                -------
                    tuple of boolean
                """
                patt = re.compile('^[0-9]*[1-9][0-9]*$')
                if patt.match(str(value)):
                    return True, False
                else:
                    return False, True

        @app.callback(
            Output("modal", "is_open"),
            [
                Input("settings", "n_clicks"),
                Input("apply", "n_clicks")],
            [
                State('rows', 'valid'),
                State('points', 'valid'),
                State('features', 'valid'),
                State('violin', 'valid'),
            ],
        )
        def toggle_modal(n1,
                         n2,
                         rows,
                         points,
                         features,
                         violin):
            """
            open modal /close modal (only if all input are valid)
            """
            ctx = dash.callback_context
            if ctx.triggered[0]['prop_id'] == 'settings.n_clicks':
                if n1 is not None:
                    return True
            else:
                if n2 is not None:
                    if all([rows, points, features, violin]):
                        return False
                    else:
                        return True
            return False

    def callback_generator(self):
        app = self.app

        @app.callback(
            [
                Output('dataset', 'data'),
                Output('dataset', 'tooltip_data'),
                Output('dataset', 'columns'),
            ],
            [
                Input('prediction_picking', 'selectedData'),
                Input('modal', 'is_open'),
                Input('apply_filter', 'n_clicks'),
                Input('reset_dropdown_button', 'n_clicks'),
                Input({'type': 'del_dropdown_button', 'index': ALL}, 'n_clicks')
            ],
            [
                State('rows', 'value'),
                State('name', 'value'),
                State({'type': 'var_dropdown', 'index': ALL}, 'value'),
                State({'type': 'var_dropdown', 'index': ALL}, 'id'),
                State({'type': 'dynamic-str', 'index': ALL}, 'value'),
                State({'type': 'dynamic-str', 'index': ALL}, 'id'),
                State({'type': 'dynamic-bool', 'index': ALL}, 'value'),
                State({'type': 'dynamic-bool', 'index': ALL}, 'id'),
                State({'type': 'dynamic-date', 'index': ALL}, 'start_date'),
                State({'type': 'dynamic-date', 'index': ALL}, 'end_date'),
                State({'type': 'dynamic-date', 'index': ALL}, 'id'),
                State({'type': 'lower', 'index': ALL}, 'value'),
                State({'type': 'lower', 'index': ALL}, 'id'),
                State({'type': 'upper', 'index': ALL}, 'value'),
                State({'type': 'upper', 'index': ALL}, 'id'),
                State('dropdowns_container', 'children')
            ]
        )
        def update_datatable(selected_data,
                             is_open,
                             nclicks_apply,
                             nclicks_reset,
                             nclicks_del,
                             rows,
                             name,
                             val_feature,
                             id_feature,
                             val_str_modality,
                             id_str_modality,
                             val_bool_modality,
                             id_bool_modality,
                             start_date,
                             end_date,
                             id_date,
                             val_lower_modality,
                             id_lower_modality,
                             val_upper_modality,
                             id_upper_modality,
                             children):
            """
            This function is used to update the datatable according to sorting,
            filtering and settings modifications.
            ------------------------------------------------------------------
            selected_data: selected data in prediction picking graph
            is_open: modal
            nclicks_apply: click on Apply Filter button
            nclicks_reset: click on Reset All Filter button
            nclicks_del: click on delete button
            rows: number of rows for subset
            name: name for features name
            val_feature: feature selected to filter
            id_feature: id of feature selected to filter
            val_str_modality: string modalities selected
            id_str_modality: id of string modalities selected
            val_bool_modality: boolean modalities selected
            id_bool_modality: id of boolean modalities selected
            start_date: start dates selected
            end_date: end dates selected
            id_date: id of dates selected
            val_lower_modality: lower values of numeric filter
            id_lower_modality: id of lower modalities of numeric filter
            val_upper_modality: upper values of numeric filter
            id_upper_modality: id of upper values of numeric filter
            children: children of dropdown container
            ------------------------------------------------------------------
            return
            data: available dataset
            tooltip_data: tooltip of the dataset
            columns: columns of the dataset
            """
            ctx = dash.callback_context
            df = self.round_dataframe
            columns = self.components['table']['dataset'].columns
            if ctx.triggered[0]['prop_id'] == 'modal.is_open':
                if is_open:
                    raise PreventUpdate
                else:
                    self.settings['rows'] = rows
                    self.init_data()
                    self.settings_ini['rows'] = self.settings['rows']
                    if name == [1]:
<<<<<<< HEAD
                        columns = [{"name": i, "id": i} for i in self.special_cols] + \
                            [{"name": self.explainer.features_dict[i], "id": i} for i in self.explainer.x_init]
=======
                        columns = [
                            {"name": '_index_', "id": '_index_'},
                            {"name": '_predict_', "id": '_predict_'}] + \
                            [{"name": self.features_dict[i], "id": i} for i in self.dataframe.columns.drop(['_index_', '_predict_'])]
>>>>>>> c7355a79
                    df = self.round_dataframe
            elif ((ctx.triggered[0]['prop_id'] == 'prediction_picking.selectedData') and
                  (selected_data is not None) and (len(selected_data) > 1)):
                row_ids = []
                # If some data have been selected in prediction picking graph
                if selected_data is not None and len(selected_data) > 1:
                    for p in selected_data['points']:
                        row_ids.append(p['customdata'])
                    df = self.round_dataframe.loc[row_ids]
                else:
                    df = self.round_dataframe
            # If click on reset button
            elif ctx.triggered[0]['prop_id'] == 'reset_dropdown_button.n_clicks':
                df = self.round_dataframe
            # If click on Apply filter
            elif ((ctx.triggered[0]['prop_id'] == 'apply_filter.n_clicks') | (
                    (ctx.triggered[0]['prop_id'] == 'prediction_picking.selectedData') and
                  ((selected_data is None))) | (
                    (ctx.triggered[0]['prop_id'] == 'prediction_picking.selectedData') and
                  (selected_data is not None and len(selected_data) == 1 and selected_data['points'][0]['curveNumber'] > 0)
                  )):
                # get list of ID
                feature_id = [id_feature[i]['index'] for i in range(len(id_feature))]
                str_id = [id_str_modality[i]['index'] for i in range(len(id_str_modality))]
                bool_id = [id_bool_modality[i]['index'] for i in range(len(id_bool_modality))]
                lower_id = [id_lower_modality[i]['index'] for i in range(len(id_lower_modality))]
                date_id = [id_date[i]['index'] for i in range(len(id_date))]
                df = self.round_dataframe
                # If there is some filters
                if len(feature_id) > 0:
                    for i in range(len(feature_id)):
                        # String filter
                        if feature_id[i] in str_id:
                            position = np.where(np.array(str_id) == feature_id[i])[0][0]
                            if ((position is not None) & (val_str_modality[position] is not None)):
                                df = df[df[val_feature[i]].isin(val_str_modality[position])]
                            else:
                                df = df
                        # Boolean filter
                        elif feature_id[i] in bool_id:
                            position = np.where(np.array(bool_id) == feature_id[i])[0][0]
                            if ((position is not None) & (val_bool_modality[position] is not None)):
                                df = df[df[val_feature[i]] == val_bool_modality[position]]
                            else:
                                df = df
                        # Date filter
                        elif feature_id[i] in date_id:
                            position = np.where(np.array(date_id) == feature_id[i])[0][0]
                            if((position is not None) &
                               (start_date[position] < end_date[position])):
                                df = df[((df[val_feature[i]] >= start_date[position]) &
                                         (df[val_feature[i]] <= end_date[position]))]
                            else:
                                df = df
                        # Numeric filter
                        elif feature_id[i] in lower_id:
                            position = np.where(np.array(lower_id) == feature_id[i])[0][0]
                            if((position is not None) & (val_lower_modality[position] is not None) &
                               (val_upper_modality[position] is not None)):
                                if (val_lower_modality[position] < val_upper_modality[position]):
                                    df = df[(df[val_feature[i]] >= val_lower_modality[position]) &
                                            (df[val_feature[i]] <= val_upper_modality[position])]
                                else:
                                    df = df
                            else:
                                df = df
                        else:
                            df = df
                else:
                    df = df
                if len(df) == 0:
                    raise ValueError(
                        "Your dataframe is empty. It must have at list one row"
                         )
            elif None not in nclicks_del:
                df = self.round_dataframe
            else:
                raise dash.exceptions.PreventUpdate
            self.components['table']['dataset'].data = df.to_dict('records')
            self.components['table']['dataset'].tooltip_data = [
                {
                    column: {'value': str(value), 'type': 'text'}
                    for column, value in row.items()
                } for row in df.to_dict('rows')
            ]
            return (
                self.components['table']['dataset'].data,
                self.components['table']['dataset'].tooltip_data,
                columns,
            )

        @app.callback(
            [
                Output('global_feature_importance', 'figure'),
                Output('global_feature_importance', 'clickData')
            ],
            [
                Input('select_label', 'value'),
                Input('dataset', 'data'),
                Input('prediction_picking', 'selectedData'),
                Input('apply_filter', 'n_clicks'),
                Input('reset_dropdown_button', 'n_clicks'),
                Input({'type': 'del_dropdown_button', 'index': ALL}, 'n_clicks'),
                Input('modal', 'is_open'),
                Input('card_global_feature_importance', 'n_clicks'),
                Input('bool_groups', 'on'),
                Input('ember_global_feature_importance', 'n_clicks')
            ],
            [
                State('global_feature_importance', 'clickData'),
                State('features', 'value')
            ]
        )
        def update_feature_importance(label,
                                      data,
                                      selected_data,
                                      apply_filters,
                                      reset_filter,
                                      nclicks_del,
                                      is_open,
                                      n_clicks,
                                      bool_group,
                                      click_zoom,
                                      clickData,
                                      features):
            """
            update feature importance plot according label, click on graph,
            filters applied and subset selected in prediction picking graph.
            ------------------------------------------------------------
            label: label of data
            data: dataset
            selected_data : data selected on prediction picking graph
            apply_filters: click on apply filter button
            reset_filter: click on reset filter button
            nclicks_del: click on del button
            is_open: modal
            n_clicks: click on features importance card
            bool_group: display groups
            click_zoom: click on zoom button
            clickData: click on features importance graph
            features: features value
            -------------------------------------------------------------
            return
            figure of Features Importance graph
            click on Features Importance graph
            """
            ctx = dash.callback_context
            # Zoom is False by Default. It becomes True if we click on it
            click = 2 if click_zoom is None else click_zoom
            if click % 2 == 0:
                zoom_active = False
            else:
                zoom_active = True
            selection = None
            selected_feature = self.explainer.inv_features_dict.get(
                clickData['points'][0]['label'].replace('<b>', '').replace('</b>', '')
            ) if clickData else None
            if ctx.triggered[0]['prop_id'] == 'modal.is_open':
                if is_open:
                    raise PreventUpdate
                else:
                    self.settings['features'] = features
                    self.settings_ini['features'] = self.settings['features']
            elif ctx.triggered[0]['prop_id'] == 'select_label.value':
                self.label = label
                selection = None
            elif ctx.triggered[0]['prop_id'] == 'dataset.data':
                self.list_index = [d['_index_'] for d in data]
            elif ctx.triggered[0]['prop_id'] == 'bool_groups.on':
                clickData = None  # We reset the graph and clicks if we toggle the button
            # If we have selected data on prediction picking graph
            elif ((ctx.triggered[0]['prop_id'] == 'prediction_picking.selectedData') and
                  (selected_data is not None) and (len(selected_data) > 1)):
                row_ids = []
                if selected_data is not None and len(selected_data) > 1:
                    for p in selected_data['points']:
                        row_ids.append(p['customdata'])
                    selection = row_ids
                else:
                    selection = None
                #when group
                if self.explainer.features_groups and bool_group:
                    list_sub_features = [f for group_features in self.explainer.features_groups.values()
                                      for f in group_features]
                    if selected_feature not in list_sub_features:
                        selected_feature = None
            # If click on a single point on prediction picking, do nothing
            elif ((ctx.triggered[0]['prop_id'] == 'prediction_picking.selectedData') and
                  (selected_data is not None) and (len(selected_data) == 1)):
                # If there is some filters applied
                if (len([d['_index_'] for d in data]) != len(self.list_index)):
                    selection = [d['_index_'] for d in data]
                else:
                    selection = None
            # If we have dubble click on prediction picking to remove the selected subset
            elif ((ctx.triggered[0]['prop_id'] == 'prediction_picking.selectedData') and
                  (selected_data is None)):
                # If there is some filters applied
                if (len([d['_index_'] for d in data]) != len(self.list_index)):
                    selection = [d['_index_'] for d in data]
                else:
                    selection = None
                #when group
                if self.explainer.features_groups and bool_group:
                    list_sub_features = [f for group_features in self.explainer.features_groups.values()
                                      for f in group_features]
                    if selected_feature not in list_sub_features:
                        selected_feature = None
            # If we click on reset filter button
            elif ctx.triggered[0]['prop_id'] == 'reset_dropdown_button.n_clicks':
                selection = None
                #when group
                if self.explainer.features_groups and bool_group:
                    list_sub_features = [f for group_features in self.explainer.features_groups.values()
                                      for f in group_features]
                    if selected_feature not in list_sub_features:
                        selected_feature = None
            # If we click on Apply button
            elif ctx.triggered[0]['prop_id'] == 'apply_filter.n_clicks':
                selection = [d['_index_'] for d in data]
                #when group
                if self.explainer.features_groups and bool_group:
                    list_sub_features = [f for group_features in self.explainer.features_groups.values()
                                      for f in group_features]
                    if selected_feature not in list_sub_features:
                        selected_feature = None
            # If we click on the last del button
            elif (('del_dropdown_button' in ctx.triggered[0]['prop_id']) &
                  (None not in nclicks_del)):
                selection = None
                #when group
                if self.explainer.features_groups and bool_group:
                    list_sub_features = [f for group_features in self.explainer.features_groups.values()
                                      for f in group_features]
                    if selected_feature not in list_sub_features:
                        selected_feature = None
            elif (ctx.triggered[0]['prop_id'] == 'card_global_feature_importance.n_clicks'
                  and self.explainer.features_groups and bool_group):
                row_ids = []
                if selected_data is not None and len(selected_data) > 1:
                    # we plot prediction picking subset
                    for p in selected_data['points']:
                        row_ids.append(p['customdata'])
                    selection = row_ids
                elif (len([d['_index_'] for d in data]) != len(self.list_index)):
                    selection = [d['_index_'] for d in data]
                else:
                    selection = None
                # When we click twice on the same bar this will reset the graph
                if self.last_click_data == clickData:
                    selected_feature = None
                list_sub_features = [f for group_features in self.explainer.features_groups.values()
                                      for f in group_features]
                if selected_feature in list_sub_features:
                    self.last_click_data = clickData
                    raise PreventUpdate
                else:
                    pass
            else:
                # Zoom management to generate graph which have global axis
                if len(self.components['graph']['global_feature_importance'].figure['data']) == 1:
                    selection = None
                else:
                    row_ids = []
                    if selected_data is not None and len(selected_data) > 1:
                        # we plot prediction picking subset
                        for p in selected_data['points']:
                            row_ids.append(p['customdata'])
                        selection = row_ids
                    else:
                        # we plot filter subset
                        selection = [d['_index_'] for d in data]
                self.last_click_data = clickData

            group_name = selected_feature if (self.explainer.features_groups is not None
                                              and selected_feature in self.explainer.features_groups.keys()) else None

            self.components['graph']['global_feature_importance'].figure = \
                self.explainer.plot.features_importance(
                    max_features=features,
                    selection=selection,
                    label=self.label,
                    group_name=group_name,
                    display_groups=bool_group,
                    zoom=zoom_active
                )
            # Adjust graph with adding x axis title
            self.components['graph']['global_feature_importance'].adjust_graph(x_ax='Mean absolute Contribution')
            self.components['graph']['global_feature_importance'].figure.layout.clickmode = 'event+select'
            if selected_feature:
                if self.explainer.features_groups is None:
                    self.select_point('global_feature_importance', clickData)
                elif selected_feature not in self.explainer.features_groups.keys():
                    self.select_point('global_feature_importance', clickData)

            # font size can be adapted to screen size
            nb_car = max([len(self.components['graph']['global_feature_importance'].figure.data[0].y[i]) for i in
                          range(len(self.components['graph']['global_feature_importance'].figure.data[0].y))])
            self.components['graph']['global_feature_importance'].figure.update_layout(
                yaxis=dict(tickfont={'size': min(round(500 / nb_car), 12)})
            )

            self.last_click_data = clickData
            return self.components['graph']['global_feature_importance'].figure, clickData

        @app.callback(
            Output(component_id='feature_selector', component_property='figure'),
            [
                Input('global_feature_importance', 'clickData'),
                Input('prediction_picking', 'selectedData'),
                Input('dataset', 'data'),
                Input('apply_filter', 'n_clicks'),
                Input('reset_dropdown_button', 'n_clicks'),
                Input({'type': 'del_dropdown_button', 'index': ALL}, 'n_clicks'),
                Input('select_label', 'value'),
                Input('modal', 'is_open'),
                Input('ember_feature_selector', 'n_clicks')
            ],
            [
                State('points', 'value'),
                State('violin', 'value')
            ]
        )
        def update_feature_selector(feature,
                                    selected_data,
                                    data,
                                    apply_filters,
                                    reset_filter,
                                    nclicks_del,
                                    label,
                                    is_open,
                                    click_zoom,
                                    points,
                                    violin):
            """
            Update feature plot according to label, data,
            selected feature on features importance graph,
            filters and settings modifications
            --------------------------------------------
            feature: click on feature importance graph
            selected_data: Data selected on prediction picking graph
            data: dataset
            apply_filters: click on apply filter button
            reset_filter: click on reset filter button
            nclicks_del: click del button
            label: selected label
            is_open: modal
            click_zoom: click on zoom button
            points: points value in setting
            violin: violin value in setting
            ---------------------------------------------
            return
            figure: feature selector graph
            """
            # Zoom is False by Default. It becomes True if we click on it
            click = 2 if click_zoom is None else click_zoom
            if click % 2 == 0:
                zoom_active = False
            else:
                zoom_active = True  # To check if zoom is activated
            ctx = dash.callback_context
            if ctx.triggered[0]['prop_id'] == 'modal.is_open':
                if is_open:
                    raise PreventUpdate
                else:
                    self.settings['points'] = points
                    self.settings_ini['points'] = self.settings['points']
                    self.settings['violin'] = violin
                    self.settings_ini['violin'] = self.settings['violin']

            elif ctx.triggered[0]['prop_id'] == 'select_label.value':
                self.label = label
            elif ctx.triggered[0]['prop_id'] == 'global_feature_importance.clickData':
                if feature is not None:
                    # Removing bold
                    self.selected_feature = feature['points'][0]['label'].replace('<b>', '').replace('</b>', '')
                    if feature['points'][0]['curveNumber'] == 0 and \
                              len(self.components['graph']['global_feature_importance'].figure['data']) == 2:
                        if selected_data is not None and len(selected_data) > 1:
                            row_ids = []
                            for p in selected_data['points']:
                                row_ids.append(p['customdata'])
                            self.subset = row_ids
                        else:
                            self.subset = [d['_index_'] for d in data]
                    else:
                        self.subset = self.list_index
            # If we have selected data on prediction picking graph
            elif ((ctx.triggered[0]['prop_id'] == 'prediction_picking.selectedData') and
                  (selected_data is not None)):
                row_ids = []
                if selected_data is not None and len(selected_data) > 1:
                    for p in selected_data['points']:
                        row_ids.append(p['customdata'])
                    self.subset = row_ids
            # if we have click on reset button
            elif ctx.triggered[0]['prop_id'] == 'reset_dropdown_button.n_clicks':
                self.subset = None
            # If we have clik on Apply filter button
            elif ctx.triggered[0]['prop_id'] == 'apply_filter.n_clicks':
                self.subset = [d['_index_'] for d in data]
            # If we have click on the last del button
            elif (('del_dropdown_button' in ctx.triggered[0]['prop_id']) &
                  (None not in nclicks_del)):
                self.subset = None
            else:
                # Zoom management to generate graph which have global axis
                if len(self.components['graph']['global_feature_importance'].figure['data']) == 1:
                    self.subset = self.list_index
                elif (len(self.components['graph']['global_feature_importance'].figure['data']) == 2):
                    if feature is not None:
                        if feature['points'][0]['curveNumber'] == 0:
                            if selected_data is not None and len(selected_data) > 1:
                                row_ids = []
                                for p in selected_data['points']:
                                    row_ids.append(p['customdata'])
                                self.subset = row_ids
                            else:
                                self.subset = [d['_index_'] for d in data]
                        else:
                            self.subset = self.list_index
                    else:
                        self.subset = [d['_index_'] for d in data]
                else:
                    row_ids = []
                    if selected_data is not None and len(selected_data) > 1:
                        # we plot prediction picking subset
                        for p in selected_data['points']:
                            row_ids.append(p['customdata'])
                        self.subset = row_ids
                    else:
                        # we plot filter subset
                        self.subset = [d['_index_'] for d in data]

            self.components['graph']['feature_selector'].figure = \
                self.explainer.plot.contribution_plot(
                    col=self.selected_feature,
                    selection=self.subset,
                    label=self.label,
                    violin_maxf=violin,
                    max_points=points,
                    zoom=zoom_active
                )

            self.components['graph']['feature_selector'].figure['layout'].clickmode = 'event+select'
            # Adjust graph with adding x and y axis titles
            self.components['graph']['feature_selector'].adjust_graph(
                x_ax=truncate_str(self.selected_feature, 110),
                y_ax='Contribution')
            return self.components['graph']['feature_selector'].figure

        @app.callback(
            [
                Output('index_id', 'value'),
                Output("index_id", "n_submit")
            ],
            [
                Input('feature_selector', 'clickData'),
                Input('prediction_picking', 'clickData'),
                Input('dataset', 'active_cell'),
                Input('apply_filter', 'n_clicks'),
                Input('reset_dropdown_button', 'n_clicks'),
                Input({'type': 'del_dropdown_button', 'index': ALL}, 'n_clicks')
            ],
            [
                State('dataset', 'data'),
                State('index_id', 'value')  # Get the current value of the index
            ]
        )
        def update_index_id(click_data,
                            prediction_picking,
                            cell,
                            apply_filters,
                            reset_filter,
                            nclicks_del,
                            data,
                            current_index_id):
            """
            This function is used to update index value according to
            active cell, filters and click data on feature plot or on
            prediction picking graph.
            ----------------------------------------------------------------
            click_data: click on feature selector
            prediction_picking: click on prediction picking graph
            cell: selected sell on dataset
            apply_filters: click on Apply filter button
            reset_filter: click on reset filter button
            nclicks_del: click on del button
            data: dataset
            current_index_id: the current value of the index
            ----------------------------------------------------------------
            return
            selected index id
            boolean n_submit
            """
            ctx = dash.callback_context
            selected = None
            if ctx.triggered[0]['prop_id'] != 'dataset.data':
                if ctx.triggered[0]['prop_id'] == 'feature_selector.clickData':
                    selected = click_data['points'][0]['customdata'][1]
                    self.click_graph = True
                elif ctx.triggered[0]['prop_id'] == 'prediction_picking.clickData':
                    selected = prediction_picking['points'][0]['customdata']
                    self.click_graph = True
                elif ctx.triggered[0]['prop_id'] == 'dataset.active_cell':
                    if cell is not None:
                        selected = data[cell['row']]['_index_']
                    else:
                        # Get actual value in field to refresh the selected value
                        selected = current_index_id
                elif (('del_dropdown_button' in ctx.triggered[0]['prop_id']) &
                      (None in nclicks_del)):
                    selected = current_index_id
            else:
                raise PreventUpdate
            return selected, True

        @app.callback(
            Output('threshold_label', 'children'),
            [Input('threshold_id', 'value')])
        def update_threshold_label(value):
            """
            update threshold label
            """
            return f'Threshold: {value}'

        @app.callback(
            Output('max_contrib_label', 'children'),
            [Input('max_contrib_id', 'value')])
        def update_max_contrib_label(value):
            """
            update max_contrib label
            """
            self.components['filter']['max_contrib']['max_contrib_id'].value = value
            return f'Features to display: {value}'

        @app.callback(
            [Output('max_contrib_id', 'value'),
             Output('max_contrib_id', 'max'),
             Output('max_contrib_id', 'marks')
             ],
            [Input('modal', 'is_open')],
            [State('features', 'value')]
        )
        def update_max_contrib_id(is_open,
                                  features):
            """
            update max contrib component layout after settings modifications
            """
            ctx = dash.callback_context
            if ctx.triggered[0]['prop_id'] == 'modal.is_open':
                if is_open:
                    raise PreventUpdate
                else:
                    max = min(features, len(self.explainer.x_init.columns))
                    if max // 5 == max / 5:
                        nb_marks = min(int(max // 5), 10)
                    elif max // 4 == max / 4:
                        nb_marks = min(int(max // 4), 10)
                    elif max // 3 == max / 3:
                        nb_marks = min(int(max // 3), 10)
                    elif max // 7 == max / 7:
                        nb_marks = min(int(max // 6), 10)
                    else:
                        nb_marks = 2
                    marks = {f'{round(max * feat / nb_marks)}': f'{round(max * feat / nb_marks)}'
                             for feat in range(1, nb_marks + 1)}
                    marks['1'] = '1'
                    if max < self.components['filter']['max_contrib']['max_contrib_id'].value:
                        value = max
                    else:
                        value = no_update

                    return value, max, marks

        @app.callback(
            Output(component_id='detail_feature', component_property='figure'),
            [
                Input('threshold_id', 'value'),
                Input('max_contrib_id', 'value'),
                Input('check_id_positive', 'value'),
                Input('check_id_negative', 'value'),
                Input('masked_contrib_id', 'value'),
                Input('select_label', 'value'),
                Input('dataset', 'active_cell'),
                Input('feature_selector', 'clickData'),
                Input('prediction_picking', 'clickData'),
                Input("validation", "n_clicks"),
                Input('bool_groups', 'on'),
                Input('ember_detail_feature', 'n_clicks'),
            ],
            [
                State('index_id', 'value'),
                State('dataset', 'data')
            ]
        )
        def update_detail_feature(threshold,
                                  max_contrib,
                                  positive,
                                  negative,
                                  masked,
                                  label,
                                  cell,
                                  click_data,
                                  prediction_picking,
                                  validation_click,
                                  bool_group,
                                  click_zoom,
                                  index,
                                  data):
            """
            update local explanation plot according to app changes.
            -------------------------------------------------------
            threshold: threshold
            max_contrib: max contribution
            positive: boolean
            negative: boolean
            masked: feature(s) to mask
            label: label
            cell: selected cell
            click_data: click on feature selector graph
            prediction_picking: click on prediction picking graph
            validation_click: click on validation
            bool_group: boolean
            click_zoom: click on zoom button
            index: selected index
            data: the dataset
            --------------------------------------------------------
            return
            detail feature graph
            """
            # Zoom is False by Default. It becomes True if we click on it
            click = 2 if click_zoom is None else click_zoom
            if click % 2 == 0:
                zoom_active = False
            else:
                zoom_active = True
            ctx = dash.callback_context
            selected = None
            if ctx.triggered[0]['prop_id'] == 'feature_selector.clickData':
                selected = click_data['points'][0]['customdata'][1]
            elif ctx.triggered[0]['prop_id'] == 'prediction_picking.clickData':
                selected = prediction_picking['points'][0]['customdata']
            elif ctx.triggered[0]['prop_id'] in ['threshold_id.value', 'validation.n_clicks']:
                selected = index
            elif ctx.triggered[0]['prop_id'] == 'dataset.active_cell':
                if cell:
                    selected = data[cell['row']]['_index_']
                else:
                    zoom_active = zoom_active
                    # raise PreventUpdate
            else:
                selected = index
            if check_row(data, selected) is None:
                selected = None
            threshold = threshold if threshold != 0 else None
            if positive == [1]:
                sign = (None if negative == [1] else True)
            else:
                sign = (False if negative == [1] else None)
            self.explainer.filter(threshold=threshold,
                                  features_to_hide=masked,
                                  positive=sign,
                                  max_contrib=max_contrib,
                                  display_groups=bool_group)
            self.components['graph']['detail_feature'].figure = self.explainer.plot.local_plot(
                index=selected,
                label=label,
                show_masked=True,
                yaxis_max_label=8,
                display_groups=bool_group,
                zoom=zoom_active
            )
            if selected is not None:
                # Adjust graph with adding x axis titles
                self.components['graph']['detail_feature'].adjust_graph(x_ax='Contribution')
                # font size can be adapted to screen size
                list_yaxis = [self.components['graph']['detail_feature'].figure.data[i].y[0] for i in
                            range(len(self.components['graph']['detail_feature'].figure.data))]
                # exclude new line with labels of y axis
                if list_yaxis != []:
                    list_yaxis = [x.split('<br />')[0] for x in list_yaxis]
                    nb_car = max([len(x) for x in list_yaxis])
                    self.components['graph']['detail_feature'].figure.update_layout(
                        yaxis=dict(tickfont={'size': min(round(500 / nb_car), 12)})
                    )
            return self.components['graph']['detail_feature'].figure

        @app.callback(
            Output("validation", "n_clicks"),
            [
                Input("index_id", "n_submit")
            ],
        )
        def click_validation(n_submit):
            """
            submit index selection
            """
            if n_submit:
                return 1
            else:
                raise PreventUpdate
        
        @app.callback(
            Output('id_card', 'style'), 
            Output('id_card_body', 'children'),
            Output('id_card_title_contrib', 'children'),
            [
                Input('index_id', 'n_submit'),
                Input('select_label', 'value'),
                Input('select_id_card_sorting', 'value'),
                Input('select_id_card_order', 'value'),
            ],
            [
                State('dataset', 'data'),
                State('index_id', 'value'),
            ],
        )
        def update_id_card(n_submit, label, sort_by, order, data, index):
            """
            Update identity card and display button.
            Parameters
            ----------
            n_submit : boolean
            data : the dataset
            label : selected label for classification
            sort_by : identity card column to sort by, data column labels or contribution
            order : order to sort by, ascending or descending
            index : selected index
            Returns
            -------
            style to display button and children body for modal.
            """
            selected = check_row(data, index)
            title_contrib = "Contribution"
            if n_submit and selected is not None:
                selected_row = pd.DataFrame([data[selected]], index=["feature_value"]).T
                selected_row["feature_name"] = selected_row.index.map(
                    lambda x: x if x in ["_index_", "_predict_"] else self.features_dict[x]
                )
                if self.explainer._case == 'classification':
                    if label is None:
                        label = -1
                    label_num, _, label_value = self.explainer.check_label_name(label)
                    contrib = self.explainer.data['contrib_sorted'][label_num].loc[index, :].values
                    var_dict = self.explainer.data['var_dict'][label_num].loc[index, :].values
                    proba = self.explainer.plot.local_pred(index, label_num)
                    title_contrib = f"Contribution: {label_value} ({proba.round(2):.2f})"
                    _, _, predicted_label_value = self.explainer.check_label_name(selected_row.loc["_predict_", "feature_value"])
                    selected_row.loc["_predict_", "feature_value"] = predicted_label_value
                else:
                    contrib = self.explainer.data['contrib_sorted'].loc[index, :].values
                    var_dict = self.explainer.data['var_dict'].loc[index, :].values
                var_dict = [self.explainer.features_dict[self.explainer.columns_dict[x]] for x in var_dict]
                selected_contrib = pd.DataFrame([var_dict, contrib], index=["feature_name", "feature_contrib"]).T
                selected_contrib["feature_contrib"] = selected_contrib["feature_contrib"].apply(lambda x: round(x, 4))
                selected_data = selected_row.merge(selected_contrib, how="left", on="feature_name")
                selected_data.index = selected_row.index
                selected_data = pd.concat([
                    selected_data.loc[["_index_", "_predict_"]], 
                    selected_data.drop(index=["_index_", "_predict_"]+list(self.explainer.additional_features_dict.keys())).sort_values(sort_by, ascending=order),
                    selected_data.loc[list(self.explainer.additional_features_dict.keys())].sort_values(sort_by, ascending=order)
                ])
                children = []
                for _, row in selected_data.iterrows():
                    label_style = {
                        'fontWeight': 'bold', 
                        'font-style': 'italic'
                    } if row["feature_name"] in self.explainer.additional_features_dict.values() else {'fontWeight': 'bold'}
                    children.append(
                        dbc.Row([
                            dbc.Col(dbc.Label(row["feature_name"]), width=3, style=label_style), 
                            dbc.Col(dbc.Label(row["feature_value"]), width=5, className="id_card_solid"),
                            dbc.Col(width=1),
                            dbc.Col(
                                dbc.Row(
                                    dbc.Label(format(row["feature_contrib"], '.4f'), width="auto", style={"padding-top":0}), 
                                    justify="end"
                                ), 
                                width=2, 
                                className="id_card_solid",
                            ) if row["feature_contrib"]==row["feature_contrib"] else None,
                        ])
                    )
                return {"display":"flex", "margin-left":"auto", "margin-right":0}, children, title_contrib
            else:
                return {"display":"none"}, [], title_contrib
        
        @app.callback(
            Output("modal_id_card", "is_open"),
            [
                Input("id_card", "n_clicks"),
                Input("close_id_card", "n_clicks")
            ],
            [
                State("modal_id_card", "is_open")
            ],
        )
        def toggle_modal_id_card(n1, n2, is_open):
            """
            Open and close identity card modal.
            Parameters
            ----------
            n1 : click on button to open
            n2 : click on button to close
            is_open : True if open else False
            Returns
            -------
            boolean True if open else False
            """
            if n1 or n2:
                return not is_open
            return is_open

        @app.callback(
            [
                Output('dataset', 'style_data_conditional'),
                Output('dataset', 'style_filter_conditional'),
                Output('dataset', 'style_header_conditional'),
                Output('dataset', 'style_cell_conditional'),
            ],
            [
                Input("validation", "n_clicks")
            ],
            [
                State('dataset', 'data'),
                State('index_id', 'value')
            ]
        )
        def datatable_layout(validation,
                             data,
                             index):
            ctx = dash.callback_context
            if ctx.triggered[0]['prop_id'] == 'validation.n_clicks' and validation is not None:
                pass
            else:
                raise PreventUpdate

            style_data_conditional = [
                {
                    'if': {'row_index': 'odd'},
                    'backgroundColor': 'rgb(248, 248, 248)'
                },
                {
                    "if": {"state": "selected"}, 
                    "border-bottom": f"1px solid {self.color[0]}",
                    "border-top": f"1px solid {self.color[0]}",
                }
            ]
            style_filter_conditional = []
            style_header_conditional = [
                {'if': {'column_id': c}, 'fontWeight': 'bold'}
<<<<<<< HEAD
                for c in self.special_cols
=======
                for c in ['_index_', '_predict_']
            ] + [
                {'if': {'column_id': c}, 'font-style': 'italic'}
                for c in self.dataframe if c in self.explainer.additional_features_dict
>>>>>>> c7355a79
            ]
            style_cell_conditional = [
                {'if': {'column_id': c},
                 'width': '70px', 'fontWeight': 'bold'} for c in self.special_cols
            ]

            selected = check_row(data, index)
            if selected is not None:
                style_data_conditional += [{"if": {"row_index": selected}, "backgroundColor": self.color[0]}]

            return style_data_conditional, style_filter_conditional, style_header_conditional, style_cell_conditional

        @app.callback(
            Output(component_id='prediction_picking', component_property='figure'),
            [
                Input('global_feature_importance', 'clickData'),
                Input('dataset', 'data'),
                Input('apply_filter', 'n_clicks'),
                Input('reset_dropdown_button', 'n_clicks'),
                Input({'type': 'del_dropdown_button', 'index': ALL}, 'n_clicks'),
                Input('select_label', 'value'),
                Input('modal', 'is_open'),
                Input('ember_prediction_picking', 'n_clicks')
            ],
            [
                State('points', 'value'),
                State('violin', 'value')
            ]
        )
        def update_prediction_picking(feature,
                                      data,
                                      apply_filters,
                                      reset_filter,
                                      nclicks_del,
                                      label,
                                      is_open,
                                      click_zoom,
                                      points,
                                      violin):
            """
            Update feature plot according to label, data,
            selected feature and settings modifications
            ------------------------------------------------
            feature: click on features importance graph
            data: the dataset
            apply_filters: click on apply filter button
            reset_filter: click on reset filter button
            nclicks_del: click on del button
            label: selected label
            is_open: modal
            click_zoom: click on zoom button
            points: number of points
            violin: number of violin plot
            -------------------------------------------------
            return
            prediction picking graph
            """
            ctx = dash.callback_context
            # Filter subset
            filter_subset = None
            if not ctx.triggered:
                raise dash.exceptions.PreventUpdate
            if ctx.triggered[0]['prop_id'] == 'modal.is_open':
                if is_open:
                    raise PreventUpdate
                else:
                    self.settings['points'] = points
                    self.settings_ini['points'] = self.settings['points']
                    self.settings['violin'] = violin
                    self.settings_ini['violin'] = self.settings['violin']
            elif ctx.triggered[0]['prop_id'] == 'select_label.value':
                self.label = label
                self.subset = None
            # If we have clicked on reset button
            elif ctx.triggered[0]['prop_id'] == 'reset_dropdown_button.n_clicks':
                self.subset = None
            # If we have clicked on Apply filter button
            elif ctx.triggered[0]['prop_id'] == 'apply_filter.n_clicks':
                self.subset = [d['_index_'] for d in data]
            # If we have clicked on the last delete button (X)
            elif (('del_dropdown_button' in ctx.triggered[0]['prop_id']) &
                  (None not in nclicks_del)):
                self.subset = None
            else:
                raise PreventUpdate

            self.components['graph']['prediction_picking'].figure = self.explainer.plot.scatter_plot_prediction(
                    selection=self.subset,
                    max_points=points,
                    label=self.label
                )
            if self.explainer.y_target is not None:
                self.components['graph']['prediction_picking'].figure['layout'].clickmode = 'event+select'
                # Adjust graph with adding x and y axis titles
                self.components['graph']['prediction_picking'].adjust_graph(
                    x_ax="True Values",
                    y_ax="Predicted Values")

            return self.components['graph']['prediction_picking'].figure

        @app.callback(
            Output("modal_feature_importance", "is_open"),
            [Input("open_feature_importance", "n_clicks"),
             Input("close_feature_importance", "n_clicks")],
            [State("modal_feature_importance", "is_open")],
        )
        def toggle_modal_feature_importancet(n1,
                                             n2,
                                             is_open):
            """
            Function used to open and close modal explication when we click
            on "?" button on feature_importance graph
            ---------------------------------------------------------------
            n1: click on "?" button
            n2: click on close button in modal
            ---------------------------------------------------------------
            return modal
            """
            if n1 or n2:
                return not is_open
            return is_open

        @app.callback(
            Output("modal_feature_selector", "is_open"),
            [Input("open_feature_selector", "n_clicks"),
             Input("close_feature_selector", "n_clicks")],
            [State("modal_feature_selector", "is_open")],
        )
        def toggle_modal_feature_selector(n1,
                                          n2,
                                          is_open):
            """
            Function used to open and close modal explication when we click
            on "?" button on feature_selector graph
            ---------------------------------------------------------------
            n1: click on "?" button
            n2: click on close button in modal
            ---------------------------------------------------------------
            return modal
            """
            if n1 or n2:
                return not is_open
            return is_open

        @app.callback(
            Output("modal_detail_feature", "is_open"),
            [Input("open_detail_feature", "n_clicks"),
             Input("close_detail_feature", "n_clicks")],
            [State("modal_detail_feature", "is_open")],
        )
        def toggle_modal_detail_feature(n1,
                                        n2,
                                        is_open):
            """
            Function used to open and close modal explication when we click
            on "?" button on detail_feature graph
            ---------------------------------------------------------------
            n1: click on "?" button
            n2: click on close button in modal
            ---------------------------------------------------------------
            return modal
            """
            if n1 or n2:
                return not is_open
            return is_open

        @app.callback(
            Output("modal_prediction_picking", "is_open"),
            [Input("open_prediction_picking", "n_clicks"),
             Input("close_prediction_picking", "n_clicks")],
            [State("modal_prediction_picking", "is_open")],
        )
        def toggle_modal_prediction_picking(n1,
                                            n2,
                                            is_open):
            """
            Function used to open and close modal explication when we click
            on "?" button on prediction_picking graph
            ---------------------------------------------------------------
            n1: click on "?" button
            n2: click on close button in modal
            ---------------------------------------------------------------
            return modal
            """
            if n1 or n2:
                return not is_open
            return is_open

        @app.callback(
            Output("modal_filter", "is_open"),
            [Input("open_filter", "n_clicks"),
             Input("close_filter", "n_clicks")],
            [State("modal_filter", "is_open")],
        )
        def toggle_modal_filters(n1,
                                 n2,
                                 is_open):
            """
            Function used to open and close modal explication when we click
            on "?" button on Dataset Filters Tab
            ---------------------------------------------------------------
            n1: click on "?" button
            n2: click on close button in modal
            ---------------------------------------------------------------
            return modal
            """
            if n1 or n2:
                return not is_open
            return is_open

        # Add or remove plot blocs in the 'dropdowns_container'
        @app.callback(
            Output('dropdowns_container', 'children'),
            [
                Input('add_dropdown_button', 'n_clicks'),
                Input('reset_dropdown_button', 'n_clicks'),
                Input({'type': 'del_dropdown_button', 'index': ALL}, 'n_clicks')
            ],
            [
                 State('dropdowns_container', 'children'),
                 State('name', 'value')
            ]
        )
        def layout_filter(n_clicks_add,
                          n_clicks_rm,
                          n_clicks_reset,
                          currents_filters,
                          name
                          ):
            """
            Function used to create filter blocs in the dropdowns_container.
            Each bloc will contains:
                -label
                -dropdown button to select feature to filter
                -div which will contains modalities
                -delete button
            ---------------------------------------------------------------
            n_clicks_add: click on add filter
            n_clicks_reset: click on reset filter button
            n_click_del: click on delete button
            children: information on dropdown container
            name: name for feature name
            ---------------------------------------------------------------
            return
                filter blocs
            """
            # Context and init handling (no action)
            ctx = dash.callback_context
            if not ctx.triggered:
                raise dash.exceptions.PreventUpdate
            button_id = ctx.triggered[0]['prop_id'].split('.')[0]

            # We use domain name for feature name
<<<<<<< HEAD
            dict_name = [self.explainer.features_dict[i]
                         for i in self.dataframe.drop(self.special_cols, axis=1).columns]
            dict_id = [i for i in self.dataframe.drop(self.special_cols, axis=1).columns]
=======
            dict_name = [self.features_dict[i]
                         for i in self.dataframe.drop(['_index_', '_predict_'], axis=1).columns]
            dict_id = [i for i in self.dataframe.drop(['_index_', '_predict_'], axis=1).columns]
>>>>>>> c7355a79
            # Create dataframe to sort it by feature_name
            df_feature_name = pd.DataFrame({'feature_name': dict_name,
                                            'feature_id': dict_id})
            df_feature_name = df_feature_name.sort_values(
                by='feature_name').reset_index(drop=True)
            # Options are sorted by feature_name
            options = [{"label": i, "value": i} for i in self.special_cols] + \
                [{"label": df_feature_name.loc[i, 'feature_name'],
                  "value": df_feature_name.loc[i, 'feature_id']}
                 for i in range(len(df_feature_name))]

            # Creation of a new graph
            if button_id == 'add_dropdown_button':
                # ID index definition
                if n_clicks_add is None:
                    index_id = 0
                else:
                    index_id = n_clicks_add
                # Appending a dropdown block to 'dropdowns_container'children
                subset_filter = html.Div(
                    id={'type': 'bloc_div',
                        'index': index_id},
                    children=[
                        html.Div([
                            html.Br(),
                            # div which will contains label
                            html.Div(
                                    id={'type': 'dynamic-output-label',
                                        'index': index_id},
                                    )
                            ]),
                        html.Div([
                            # div with dopdown button to select feature to filter
                            html.Div(dcc.Dropdown(
                                id={'type': 'var_dropdown',
                                    'index': index_id},
                                options=options,
                                placeholder="Variable"
                            ), style={"width": "30%"}),
                            # div which will contains modalities
                            html.Div(
                                 id={'type': 'dynamic-output',
                                     'index': index_id},
                                 style={"width": "50%"}
                                ),
                            # Button to delete bloc
                            dbc.Button(
                                id={'type': 'del_dropdown_button',
                                    'index': index_id},
                                children='X',
                                color='warning',
                                size='sm'
                            )
                        ], style={'display': 'flex'})
                    ]
                )
                return currents_filters + [subset_filter]
            # Removal of all existing filters
            elif button_id == 'reset_dropdown_button':
                return [html.Div(
                    id={'type': 'bloc_div',
                        'index': 0},
                    children=[])]
            # Removal of an existing filter
            else:
                filter_id_to_remove = eval(button_id)['index']
                return [gr for gr in currents_filters
                        if gr['props']['id']['index'] != filter_id_to_remove]

        @app.callback(
            Output('reset_dropdown_button', 'disabled'),
            [Input('add_dropdown_button', 'n_clicks'),
             Input('reset_dropdown_button', 'n_clicks'),
             Input({'type': 'del_dropdown_button', 'index': ALL}, 'n_clicks')]
        )
        def update_disabled_reset_button(n_click_add,
                                         n_click_reset,
                                         n_click_del):
            """
            Function used to disabled or not the reset filter button.
            This button is disabled if there is no filter added.
            ---------------------------------------------------------------
            n_click_add: click on add filter button
            n_click_reset: click on reset filter button
            n_click_del: click on delete button
            ---------------------------------------------------------------
            return disabled style
            """
            ctx = dash.callback_context
            if ctx.triggered[0]['prop_id'] == 'add_dropdown_button.n_clicks':
                disabled = False
            elif ctx.triggered[0]['prop_id'] == 'reset_dropdown_button.n_clicks':
                disabled = True
            elif None not in n_click_del:
                disabled = True
            else:
                disabled = False
            return disabled

        @app.callback(
            Output('apply_filter', 'style'),
            [Input('add_dropdown_button', 'n_clicks'),
             Input('reset_dropdown_button', 'n_clicks'),
             Input({'type': 'del_dropdown_button', 'index': ALL}, 'n_clicks')]
        )
        def update_style_apply_filter_button(n_click_add,
                                             n_click_reset,
                                             n_click_del):
            """
            Function used to display or not the apply filter button.
            This button is only display if almost one filter was added.
            ---------------------------------------------------------------
            n_click_add: click on add filter button
            n_click_reset: click on reset filter button
            n_click_del: click on delete button
            ---------------------------------------------------------------
            return style of apply filter button
            """
            ctx = dash.callback_context
            if ctx.triggered[0]['prop_id'] == 'add_dropdown_button.n_clicks':
                return {'display': 'block'}
            elif ctx.triggered[0]['prop_id'] == 'reset_dropdown_button.n_clicks':
                return {'display': 'none'}
            elif None not in n_click_del:
                return {'display': 'none'}
            else:
                return {'display': 'block'}

        @app.callback(
            Output({'type': 'dynamic-output-label', 'index': MATCH}, 'children'),
            Input({'type': 'var_dropdown', 'index': MATCH}, 'value'),
        )
        def update_label_filter(value):
            """
            Function used to add label to the filters. Label is updated
            when value is not None
            ---------------------------------------------------------------
            value: value selected on the var dropdown button
            ---------------------------------------------------------------
            return label
            """
            if value is not None:
                return html.Label("Variable {} is filtered".format(value))
            else:
                return html.Label('Select variable to filter')

        @app.callback(
            Output({'type': 'dynamic-output', 'index': MATCH}, 'children'),
            [Input({'type': 'var_dropdown', 'index': MATCH}, 'value'),
             Input({'type': 'var_dropdown', 'index': MATCH}, 'id'),
             Input('add_dropdown_button', 'n_clicks')],
        )
        def display_output(value,
                           id,
                           add_click):
            """
            Function used to create modalities choices. Componenents are different
            according to the type of the selected variable.
            For string variable: component is a dropdown button
            For boolean variable: component is a RadioItems button
            For Integer variable that have less than 20 modalities: component
            is a dropdown button.
            For date variable: component is a DatePickerRange
            Else: components are lower and upper values
            ---------------------------------------------------------------
            value: value selected on the var dropdown button
            id: id of the var dropdown button
            add_click: click on add_dropdown_button
            ---------------------------------------------------------------
            return modalities components. If the component is new, value
            is empty by default.
            """
            # Context and init handling (no action)
            ctx = dash.callback_context
            if not ctx.triggered:
                raise dash.exceptions.PreventUpdate
            # No update last modalities values if we click on add button
            if ctx.triggered[0]['prop_id'] == 'add_dropdown_button.n_clicks':
                raise dash.exceptions.PreventUpdate
            # Creation on modalities dropdown button
            else:
                if value is not None:
                    if type(self.round_dataframe[value].iloc[0]) == bool:
                        new_element = html.Div(dcc.RadioItems(
                            [{'label': val, 'value': val} for
                             val in self.round_dataframe[value].unique()],
                            id={'type': 'dynamic-bool',
                                'index': id['index']},
                            value=self.round_dataframe[value].iloc[0],
                            inline=False
                            ), style={"width": "65%", 'margin-left': '20px'})
                    elif (type(self.round_dataframe[value].iloc[0]) == str) | \
                         ((type(self.round_dataframe[value].iloc[0]) == np.int64) &
                          (len(self.round_dataframe[value].unique()) <= 20)):
                        new_element = html.Div(dcc.Dropdown(
                            id={
                               'type': 'dynamic-str',
                               'index': id['index']
                            },
                            options=[{'label': i, 'value': i} for
                                    i in np.sort(self.round_dataframe[value].unique())],
                            multi=True,
                            ), style={"width": "65%", 'margin-left': '20px'})
                    elif ((type(self.round_dataframe[value].iloc[0]) is pd.Timestamp) |
                          (type(self.round_dataframe[value].iloc[0]) is datetime.datetime)):
                        new_element = html.Div(
                            dcc.DatePickerRange(
                                id={
                                   'type': 'dynamic-date',
                                   'index': id['index']
                                },
                                min_date_allowed=self.round_dataframe[value].min(),
                                max_date_allowed=self.round_dataframe[value].max(),
                                start_date=self.round_dataframe[value].min(),
                                end_date=self.round_dataframe[value].max()
                               ), style={'width': '65%', 'margin-left': '20px'}),
                    else:
                        lower_value = 0
                        upper_value = 0
                        new_element = html.Div([
                                            dcc.Input(
                                                id={
                                                    'type': 'lower',
                                                    'index': id['index']
                                                },
                                                value=lower_value,
                                                type="number",
                                                style={'width': '60px'}),
                                            ' <= {} in [{}, {}]<= '.format(
                                                value,
                                                self.round_dataframe[value].min(),
                                                self.round_dataframe[value].max()),
                                            dcc.Input(
                                                id={
                                                    'type': 'upper',
                                                    'index': id['index']
                                                },
                                                value=upper_value,
                                                type="number",
                                                style={'width': '60px'}
                                            )
                        ], style={'margin-left': '20px'})
                else:
                    new_element = html.Div()
                return new_element<|MERGE_RESOLUTION|>--- conflicted
+++ resolved
@@ -358,13 +358,10 @@
             ], tooltip_duration=2000,
 
             columns=[{"name": i, "id": i} for i in self.dataframe.columns],
-<<<<<<< HEAD
-=======
             tooltip_header={
                 column: self.features_dict[column] for column in self.dataframe.columns
-                if column not in ["_index_", "_predict_"]
+                if column not in self.special_cols
             },
->>>>>>> c7355a79
             editable=False, row_deletable=False,
             virtualization=True,
             page_action='none',
@@ -1436,15 +1433,8 @@
                     self.init_data()
                     self.settings_ini['rows'] = self.settings['rows']
                     if name == [1]:
-<<<<<<< HEAD
                         columns = [{"name": i, "id": i} for i in self.special_cols] + \
-                            [{"name": self.explainer.features_dict[i], "id": i} for i in self.explainer.x_init]
-=======
-                        columns = [
-                            {"name": '_index_', "id": '_index_'},
-                            {"name": '_predict_', "id": '_predict_'}] + \
-                            [{"name": self.features_dict[i], "id": i} for i in self.dataframe.columns.drop(['_index_', '_predict_'])]
->>>>>>> c7355a79
+                            [{"name": self.features_dict[i], "id": i} for i in self.dataframe.columns.drop(self.special_cols)]
                     df = self.round_dataframe
             elif ((ctx.triggered[0]['prop_id'] == 'prediction_picking.selectedData') and
                   (selected_data is not None) and (len(selected_data) > 1)):
@@ -2183,7 +2173,7 @@
             if n_submit and selected is not None:
                 selected_row = pd.DataFrame([data[selected]], index=["feature_value"]).T
                 selected_row["feature_name"] = selected_row.index.map(
-                    lambda x: x if x in ["_index_", "_predict_"] else self.features_dict[x]
+                    lambda x: x if x in self.special_cols else self.features_dict[x]
                 )
                 if self.explainer._case == 'classification':
                     if label is None:
@@ -2204,8 +2194,8 @@
                 selected_data = selected_row.merge(selected_contrib, how="left", on="feature_name")
                 selected_data.index = selected_row.index
                 selected_data = pd.concat([
-                    selected_data.loc[["_index_", "_predict_"]], 
-                    selected_data.drop(index=["_index_", "_predict_"]+list(self.explainer.additional_features_dict.keys())).sort_values(sort_by, ascending=order),
+                    selected_data.loc[self.special_cols], 
+                    selected_data.drop(index=self.special_cols+list(self.explainer.additional_features_dict.keys())).sort_values(sort_by, ascending=order),
                     selected_data.loc[list(self.explainer.additional_features_dict.keys())].sort_values(sort_by, ascending=order)
                 ])
                 children = []
@@ -2297,14 +2287,10 @@
             style_filter_conditional = []
             style_header_conditional = [
                 {'if': {'column_id': c}, 'fontWeight': 'bold'}
-<<<<<<< HEAD
                 for c in self.special_cols
-=======
-                for c in ['_index_', '_predict_']
             ] + [
                 {'if': {'column_id': c}, 'font-style': 'italic'}
                 for c in self.dataframe if c in self.explainer.additional_features_dict
->>>>>>> c7355a79
             ]
             style_cell_conditional = [
                 {'if': {'column_id': c},
@@ -2558,15 +2544,9 @@
             button_id = ctx.triggered[0]['prop_id'].split('.')[0]
 
             # We use domain name for feature name
-<<<<<<< HEAD
-            dict_name = [self.explainer.features_dict[i]
+            dict_name = [self.features_dict[i]
                          for i in self.dataframe.drop(self.special_cols, axis=1).columns]
             dict_id = [i for i in self.dataframe.drop(self.special_cols, axis=1).columns]
-=======
-            dict_name = [self.features_dict[i]
-                         for i in self.dataframe.drop(['_index_', '_predict_'], axis=1).columns]
-            dict_id = [i for i in self.dataframe.drop(['_index_', '_predict_'], axis=1).columns]
->>>>>>> c7355a79
             # Create dataframe to sort it by feature_name
             df_feature_name = pd.DataFrame({'feature_name': dict_name,
                                             'feature_id': dict_id})
