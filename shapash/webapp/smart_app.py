--- conflicted
+++ resolved
@@ -645,13 +645,9 @@
                                                                     ),
                                                             # Here to add link in the modal
                                                             html.A('Click here for more details',
-<<<<<<< HEAD
                                                                    href="https://github.com/MAIF/shapash/blob/master/tutorial/plot/tuto-plot03-features-importance.ipynb",
-=======
-                                                                   href="https://github.com/MAIF/shapash",
                                                                    # open new brother tab
                                                                    target="_blank",
->>>>>>> 1d5222e4
                                                                    style={'color': self.color[0]})
                                                         ]),
                                                         # button to close the modal
@@ -765,15 +761,10 @@
                                                                         ),
                                                                     # Here to add a link in the modal
                                                                     html.A('Click here for more details',
-<<<<<<< HEAD
-                                                                         href="https://github.com/MAIF/shapash/blob/master/tutorial/plot/tuto-plot06-prediction_plot.ipynb",
-                                                                         style={'color': self.color[0]})
-=======
-                                                                           href="https://github.com/MAIF/shapash",
+                                                                           href="https://github.com/MAIF/shapash/blob/master/tutorial/plot/tuto-plot06-prediction_plot.ipynb",
                                                                            # open new brother tab
                                                                            target="_blank",
                                                                            style={'color': self.color[0]})
->>>>>>> 1d5222e4
                                                                     ]),
                                                              dbc.ModalFooter(
                                                                  # button to close the modal
@@ -854,13 +845,9 @@
                                                                 ),
                                                             # Here to add link
                                                             html.A('Click here for more details',
-<<<<<<< HEAD
                                                                    href="https://github.com/MAIF/shapash/blob/master/tutorial/plot/tuto-plot02-contribution_plot.ipynb",
-=======
-                                                                   href="https://github.com/MAIF/shapash",
                                                                    # open new brother tab
                                                                    target="_blank",
->>>>>>> 1d5222e4
                                                                    style={'color': self.color[0]})
                                                                 ]),
                                                         dbc.ModalFooter(
@@ -930,13 +917,9 @@
                                                                      ),
                                                                  # Here to add link on the modal
                                                                  html.A('Click here for more details',
-<<<<<<< HEAD
                                                                         href="https://github.com/MAIF/shapash/blob/master/tutorial/plot/tuto-plot01-local_plot-and-to_pandas.ipynb",
-=======
-                                                                        href="https://github.com/MAIF/shapash",
                                                                         # open new brother tab
                                                                         target="_blank",
->>>>>>> 1d5222e4
                                                                         style={'color': self.color[0]})
                                                                 ]),
                                                              dbc.ModalFooter(
