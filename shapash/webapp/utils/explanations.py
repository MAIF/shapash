# -*- coding: utf-8 -*-
"""
Created on Mon Oct  3 15:12:08 2022

@author: Florine
"""
<<<<<<< HEAD


=======
<<<<<<< HEAD
=======


>>>>>>> cb6d7da3170e702604b1f3abed14e2bd352287c4
>>>>>>> d8503a09
class Explanations:
    """
        Contains the explanations of all "?" buttons in the app.
        ----------
        explanations: object
            SmartApp instance to point to.
    """


    def __init__(self):
        self.detail_feature = """**Local interpretability:** the understanding of the decision
                        process for a single sample
                        is provided by displaying each most important feature's contributions
                        for this specific sample.
                        It is possible to select the sample by indicating its index or by clicking
                        on a point displayed
                        on the contribution_plot or clicking on the table.\n
                        The *hidden contributions* bar represents the
                        sum of the contributions of the remaining features. Each of these remaining
                        features
                        have lower contribution than the one displayed.\n
                        To decrease the *hidden contributions* bar,
                        just increase the number of features to display, and mechanically,
                        the sum of the remaining contribution will decrease.
                        """
        self.feature_selector = """
                                **How does a feature affect the prediction?**
                                The point's colour indicates the value of the prediction. \n
                                The position on x-axis and y-axis respectively represents the
                                modality and the contribution of the variable. \n
                                If the point is located in the inferior plot area,
                                the contribution of the feature negatively impacts the prediction.\n
                                If the point in the superior plot area, the contribution of the
                                feature positively impacts the prediction. \n
                                Positive impact means that the variable favors a higher probability
                                returned by the model or
                                increases the predicted value (in case of regression problem).
                                """
        self.prediction_picking = """
                                **What are the samples with correct or wrong predictions?**
                                This graph enables to visualize and select samples to understand
                                their explainability **dynamically** with the other graphs.\n
                                If a single sample is selected, the local explicability graph is
                                updated.\n
                                If a sub-population is selected using the "box" or "lasso" tool,
                                the global explainability is updated.\n
                                It allows the comparison of the global feature contribution
                                displaying this sub-population (grey) vs the full dataset (yellow).
                                """
        self.feature_importance = """
                                **Global feature importance** is by default the sum of
                                *individual contributions*,
                                computed on the complete dataset.
                                You can click on each feature to update
                                the detailed contribution plot below. \n
                                In case of grouped the variables (based on the "features_groups"
                                parameter),
                                the group detail is available by clicking on the grouped variable
                                (displayed in dark orange).
                                """
        self.filter = """
                      **To create a new filter**, you must click on the
                      *Add Filter* button. You can create as many filters
                      as you want.

                      **To apply your filters**, you have to click on the
                      *Apply Filter* button.

                      If you want **to delete a filter line**, you can click
                      on the *del* button and then click on the *Apply Filter*
                      button again. **Please note** that the filters will not
                      be updated if you do not click on the *Apply Filter* button.

                      Finally, if you want **to delete all the filters**,
                      you can click on the *Reset all existing filters* button.
                      """<|MERGE_RESOLUTION|>--- conflicted
+++ resolved
@@ -4,16 +4,7 @@
 
 @author: Florine
 """
-<<<<<<< HEAD
 
-
-=======
-<<<<<<< HEAD
-=======
-
-
->>>>>>> cb6d7da3170e702604b1f3abed14e2bd352287c4
->>>>>>> d8503a09
 class Explanations:
     """
         Contains the explanations of all "?" buttons in the app.
