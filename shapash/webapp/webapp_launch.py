"""
Webapp launch module
This is an example in python how to launch app from explainer
"""
from lightgbm import LGBMClassifier, LGBMRegressor
import pandas as pd
from sklearn.model_selection import train_test_split
from shapash import SmartExplainer
from category_encoders import one_hot

cases = {
    1: 'Titanic regression',
    2: 'Titanic binary classification',
    3: 'Titanic multi class classification',
}

CASE = 1

titanic = pd.read_pickle('tests/data/clean_titanic.pkl')
if CASE == 1:
    features = ['Pclass', 'Survived', 'Embarked', 'Sex']
    encoder = one_hot.OneHotEncoder(titanic, cols=['Embarked', 'Sex'])
    X = titanic[features]
    y = titanic['Age'].to_frame()
    model = LGBMRegressor()

elif CASE == 2:
    features = ['Pclass', 'Age', 'Embarked', 'Sex']
    encoder = one_hot.OneHotEncoder(titanic, cols=['Embarked', 'Sex'])
    X = titanic[features]
    y = titanic['Survived'].to_frame()
    model = LGBMClassifier()

else:
    features = ['Survived', 'Age', 'Embarked', 'Sex']
    encoder = one_hot.OneHotEncoder(titanic, cols=['Embarked', 'Sex'])
    X = titanic[features]
    y = titanic['Pclass'].to_frame()
    model = LGBMClassifier()

titanic_enc = encoder.fit_transform(X)
X_train, X_test, y_train, y_test = train_test_split(
    titanic_enc,
    y,
    test_size=0.2,
)

X_test_ini = X.loc[X_test.index, :]

df = titanic[features + y.columns.to_list()]
df = df.loc[X_test.index, :]
df.reset_index(level=0, inplace=True)

model.fit(X_train, y_train)
y_pred = model.predict(X_test)

y_pred = pd.DataFrame(data=y_pred,
                      columns=y.columns.to_list(),
                      index=X_test.index)

y_target = pd.DataFrame(data=y_test,
                        columns=y.columns.to_list(),
                        index=X_test.index)

xpl = SmartExplainer(
    model,
    preprocessing=encoder,
    title_story=cases[CASE]
)

<<<<<<< HEAD
xpl.compile(X_test, y_pred=y_pred, y_target=y_test)
=======
xpl.compile(X_test, y_pred=y_pred, y_target=y_target)
>>>>>>> f8d5d2ca

xpl.init_app()
app = xpl.smartapp.app

if __name__ == "__main__":
    app.run_server(debug=False, host="0.0.0.0", port=8080)<|MERGE_RESOLUTION|>--- conflicted
+++ resolved
@@ -68,11 +68,7 @@
     title_story=cases[CASE]
 )
 
-<<<<<<< HEAD
-xpl.compile(X_test, y_pred=y_pred, y_target=y_test)
-=======
 xpl.compile(X_test, y_pred=y_pred, y_target=y_target)
->>>>>>> f8d5d2ca
 
 xpl.init_app()
 app = xpl.smartapp.app
