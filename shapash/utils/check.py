"""
Check Module
"""

import numpy as np
import pandas as pd
from shapash.utils.category_encoder_backend import no_dummies_category_encoder, supported_category_encoder
from shapash.utils.columntransformer_backend import no_dummies_sklearn, columntransformer, supported_sklearn
from shapash.utils.model import extract_features_model
from shapash.utils.model_synoptic import dict_model_feature
from shapash.utils.transform import preprocessing_tolist, check_transformers
<<<<<<< HEAD
from shapash.utils.columntransformer_backend import columntransformer
import warnings

=======
>>>>>>> eab6914b

def check_preprocessing(preprocessing=None):
    """
    Check that all transformation of the preprocessing are supported.

    Parameters
    ----------
    preprocessing: category_encoders, ColumnTransformer, list, dict, optional (default: None)
        The processing apply to the original data
    """
    if preprocessing is not None:
        list_preprocessing = preprocessing_tolist(preprocessing)
        use_ct, use_ce = check_transformers(list_preprocessing)
        return use_ct, use_ce

def check_model(model):
    """
    Check if model has a predict_proba method is a one column dataframe of integer or float
    and if y_pred index matches x_pred index

    Parameters
    ----------
    model: model object
        model used to check the different values of target estimate predict or predict_proba

    Returns
    -------
    string:
        'regression' or 'classification' according to the attributes of the model
    """
    _classes = None
    if hasattr(model, 'predict'):
        if hasattr(model, 'predict_proba') or \
                any(hasattr(model, attrib) for attrib in ['classes_', '_classes']):
            if hasattr(model, '_classes'): _classes = model._classes
            if hasattr(model, 'classes_'): _classes = model.classes_
            if isinstance(_classes, np.ndarray): _classes = _classes.tolist()
            if hasattr(model, 'predict_proba') and _classes == []: _classes = [0, 1]  # catboost binary
            if hasattr(model, 'predict_proba') and _classes is None:
                raise ValueError(
                    "No attribute _classes, classification model not supported"
                )
        if _classes not in (None, []):
            return 'classification', _classes
        else:
            return 'regression', None
    else:
        raise ValueError(
            "No method predict in the specified model. Please, check model parameter"
        )

def check_label_dict(label_dict, case, classes=None):
    """
    Check if label_dict and model _classes match

    Parameters
    ----------
    label_dict: dict
        Dictionary mapping integer labels to domain names (classification - target values).
    case: string
        String that informs if the model used is for classification or regression problem.
    classes: list, None
        List of labels if the model used is for classification problem, None otherwise.
    """
    if label_dict is not None and case == 'classification':
        if set(classes) != set(list(label_dict.keys())):
            raise ValueError(
                "label_dict and don't match: \n" +
                f"label_dict keys: {str(list(label_dict.keys()))}\n" +
                f"Classes model values {str(classes)}"
            )

def check_mask_params(mask_params):
    """
    Check if mask_params given respect the expected format.

    Parameters
    ----------
    mask_params: dict (optional)
        Dictionnary allowing the user to define a apply a filter to summarize the local explainability.
    """
    if not isinstance(mask_params, dict):
        raise ValueError(
            """
            mask_params must be a dict  
            """
        )
    else:
        conform_arguments = ["features_to_hide", "threshold", "positive", "max_contrib"]
        mask_arguments_not_conform = [argument for argument in mask_params.keys()
                                      if argument not in conform_arguments]
        if len(mask_arguments_not_conform) != 0:
            raise ValueError(
            """
            mask_params must only have the following key arguments:
            -feature_to_hide
            -threshold
            -positive
            -max_contrib 
            """
            )

def check_ypred(x=None, ypred=None):
    """
    Check that ypred given has the right shape and expected value.

    Parameters
    ----------
    ypred: pandas.DataFrame (optional)
        User-specified prediction values.
    x: pandas.DataFrame
        Dataset used by the model to perform the prediction (preprocessed or not).
    """
    if ypred is not None:
        if not isinstance(ypred, (pd.DataFrame, pd.Series)):
            raise ValueError("y_pred must be a one column pd.Dataframe or pd.Series.")
        if not ypred.index.equals(x.index):
            raise ValueError("x and y_pred should have the same index.")
        if isinstance(ypred, pd.DataFrame):
            if ypred.shape[1] > 1:
                raise ValueError("y_pred must be a one column pd.Dataframe or pd.Series.")
            if not (ypred.dtypes[0] in [np.float, np.int]):
                raise ValueError("y_pred must contain int or float only")
        if isinstance(ypred, pd.Series):
            if not (ypred.dtype in [np.float, np.int]):
                raise ValueError("y_pred must contain int or float only")
            ypred = ypred.to_frame()
    return ypred

def check_contribution_object(case, classes, contributions):
    """
    Check len of list if _case is "classification"
    Check contributions object type if _case is "regression"
    Check type of contributions and transform into (list of) pd.Dataframe if necessary

    Parameters
    ----------
    case: string
        String that informs if the model used is for classification or regression problem.
    classes: list, None
        List of labels if the model used is for classification problem, None otherwise.
    contributions : pandas.DataFrame, np.ndarray or list
    """
    if case == "regression" and isinstance(contributions, (np.ndarray, pd.DataFrame)) == False:
        raise ValueError(
            """
            Type of contributions parameter specified is not compatible with 
            regression model.
            Please check model and contributions parameters.  
            """
        )
    elif case == "classification":
        if isinstance(contributions, list):
            if len(contributions) != len(classes):
                raise ValueError(
                    """
                    Length of list of contributions parameter is not equal
                    to the number of classes in the target.
                    Please check model and contributions parameters.
                    """
                )
        else:
            raise ValueError(
                """
                Type of contributions parameter specified is not compatible with 
                classification model.
                Please check model and contributions parameters.
                """
            )

def check_consistency_model_features(features_dict, model, columns_dict, features_types,
                                     mask_params=None, preprocessing=None):
    """
    Check the matching between attributes, features names are same, or include

    Parameters
    ----------
    features_dict: dict
        Dictionary mapping technical feature names to domain names.
    model: model object
        model used to check the different values of target estimate predict_proba
    columns_dict: dict
        Dictionary mapping integer column number (in the same order of the trained dataset) to technical feature names.
    features_types: dict
        Dictionnary mapping features with the right types needed.
    preprocessing: category_encoders, ColumnTransformer, list or dict (optional)
            The processing apply to the original data
    mask_params: dict (optional)
        Dictionnary allowing the user to define a apply a filter to summarize the local explainability.
    """
    if features_dict is not None:
        if not all(feat in features_types for feat in features_dict):
            raise ValueError("All features of features_dict must be in features_types")

    if set(features_types) != set(columns_dict.values()):
        raise ValueError("features of features_types and model must be the same")

    if mask_params is not None:
        if mask_params['features_to_hide'] is not None:
            if not all(feature in set(features_types) for feature in mask_params['features_to_hide']):
                raise ValueError("All features of mask_params must be in model")

    model_features = extract_features_model(model, dict_model_feature[str(type(model))])
    if isinstance(model_features, list):
        if str(type(preprocessing)) in no_dummies_category_encoder:
            if set(columns_dict.values()) != set(model_features):
                raise ValueError("features of columns_dict and model must be the same")

        elif str(type(preprocessing)) in (no_dummies_sklearn, columntransformer):
             if len(set(columns_dict.values())) != len(set(model_features)):
                raise ValueError("length of features of columns_dict and model must be the same")

        elif str(type(preprocessing)) not in (no_dummies_category_encoder, no_dummies_sklearn, columntransformer)\
                and preprocessing is not None:
            raise ValueError("this type of encoder is not supported in SmartPredictor")

    else:
        model_length_features = model_features
        if len(set(columns_dict.values())) != model_length_features:
            raise ValueError("features of columns_dict and model must have the same length")

    if preprocessing is not None and str(type(preprocessing)) in (supported_category_encoder, supported_sklearn):
        if not all(feature in set(columns_dict.values()) for feature in set(preprocessing.cols)):
            raise ValueError("All features of preprocessing must be in columns_dict")

def check_preprocessing_options(preprocessing=None):
    """
    Check if preprocessing for ColumnTransformer doesn't have "drop" option
    Parameters
    ----------
    preprocessing: category_encoders, ColumnTransformer, list or dict (optional)
        The processing apply to the original data.
    """
    if preprocessing is not None:
        list_encoding = preprocessing_tolist(preprocessing)
        for enc in list_encoding:
            if str(type(enc)) in columntransformer:
                for options in enc.transformers_:
                    if "drop" in options:
                        raise ValueError("ColumnTransformer remainder 'drop' isn't supported by the SmartPredictor.")

<<<<<<< HEAD
def check_consistency_postprocessing(features_types, columns_dict, postprocessing=None):
    """
    Check that postprocessing parameter has good attributes.
    Check if postprocessing is a dictionnary, and if its parameters are good.
=======
def check_consistency_model_label(columns_dict, label_dict=None):
    """
    Check the matching between attributes, features names are same, or include
>>>>>>> eab6914b

    Parameters
    ----------
    columns_dict: dict
        Dictionary mapping integer column number (in the same order of the trained dataset) to technical feature names.
<<<<<<< HEAD
    features_types: dict
        Dictionnary mapping features with the right types needed.
    postprocessing : dict
        Dictionnary of postprocessing that need to be checked.
    """
    if postprocessing:
        if not isinstance(postprocessing, dict):
            raise ValueError("Postprocessing parameter must be a dictionnary")
        for feature in postprocessing.keys():
            if feature not in features_types.keys():
                raise ValueError("Postprocessing and features_types must have the same features names.")
            if feature not in columns_dict.values():
                raise ValueError("Postprocessing and columns_dict must have the same features names.")

        for key in postprocessing.keys():

            dict_post = postprocessing[key]

            if not isinstance(dict_post, dict):
                raise ValueError(f"{key} values must be a dict")

            if not list(dict_post.keys()) == ['type', 'rule']:
                raise ValueError("Wrong postprocessing keys, you need 'type' and 'rule' keys")

            if not dict_post['type'] in ['prefix', 'suffix', 'transcoding', 'regex', 'case']:
                raise ValueError("Wrong postprocessing method. \n"
                                 "The available methods are: 'prefix', 'suffix', 'transcoding', 'regex', or 'case'")

            if dict_post['type'] == 'case':
                if dict_post['rule'] not in ['lower', 'upper']:
                    raise ValueError("Case modification unknown. Available ones are 'lower', 'upper'.")

                if features_types[key] != "object":
                    raise ValueError(f"Expected string object to modify with upper/lower method in {key} dict")

            if dict_post['type'] == 'regex':
                if not set(dict_post['rule'].keys()) == {'in', 'out'}:
                    raise ValueError(f"Regex modifications for {key} are not possible, the keys in 'rule' dict"
                                     f" must be 'in' and 'out'.")

                if features_types[key] != "object":
                    raise ValueError(f"Expected string object to modify with regex methods in {key} dict")
=======
    label_dict: dict (optional)
        Dictionary mapping integer labels to domain names (classification - target values).
    """

    if label_dict is not None:
        if not all(feat in columns_dict for feat in label_dict):
            raise ValueError("All features of label_dict must be in model")
>>>>>>> eab6914b
<|MERGE_RESOLUTION|>--- conflicted
+++ resolved
@@ -9,12 +9,9 @@
 from shapash.utils.model import extract_features_model
 from shapash.utils.model_synoptic import dict_model_feature
 from shapash.utils.transform import preprocessing_tolist, check_transformers
-<<<<<<< HEAD
 from shapash.utils.columntransformer_backend import columntransformer
-import warnings
-
-=======
->>>>>>> eab6914b
+
+
 
 def check_preprocessing(preprocessing=None):
     """
@@ -186,7 +183,7 @@
             )
 
 def check_consistency_model_features(features_dict, model, columns_dict, features_types,
-                                     mask_params=None, preprocessing=None):
+                                     mask_params=None, preprocessing=None, postprocessing= None):
     """
     Check the matching between attributes, features names are same, or include
 
@@ -204,6 +201,8 @@
             The processing apply to the original data
     mask_params: dict (optional)
         Dictionnary allowing the user to define a apply a filter to summarize the local explainability.
+    postprocessing : dict
+        Dictionnary of postprocessing that need to be checked.
     """
     if features_dict is not None:
         if not all(feat in features_types for feat in features_dict):
@@ -239,6 +238,8 @@
     if preprocessing is not None and str(type(preprocessing)) in (supported_category_encoder, supported_sklearn):
         if not all(feature in set(columns_dict.values()) for feature in set(preprocessing.cols)):
             raise ValueError("All features of preprocessing must be in columns_dict")
+
+    check_consistency_postprocessing(features_types, columns_dict, postprocessing)
 
 def check_preprocessing_options(preprocessing=None):
     """
@@ -256,22 +257,84 @@
                     if "drop" in options:
                         raise ValueError("ColumnTransformer remainder 'drop' isn't supported by the SmartPredictor.")
 
-<<<<<<< HEAD
+def check_consistency_model_label(columns_dict, label_dict=None):
+    """
+    Check the matching between attributes, features names are same, or include
+
+    Parameters
+    ----------
+    columns_dict: dict
+        Dictionary mapping integer column number (in the same order of the trained dataset) to technical feature names.
+    label_dict: dict (optional)
+        Dictionary mapping integer labels to domain names (classification - target values).
+    """
+
+    if label_dict is not None:
+        if not all(feat in columns_dict for feat in label_dict):
+            raise ValueError("All features of label_dict must be in model")
+
+def check_postprocessing(x, postprocessing=None):
+    """
+    Check that postprocessing parameter has good attributes matching with x dataset or with dict of types of
+    the expected data set x
+
+    Parameters
+    ----------
+    x: pandas.DataFrame, dict
+        Dataset x without preprocessing or dictionnary mapping features with the right types needed.
+    postprocessing : dict
+        Dictionnary of postprocessing that need to be checked.
+    """
+    if postprocessing:
+        if not isinstance(postprocessing, dict):
+            raise ValueError("Postprocessing parameter must be a dictionnary")
+
+        for key in postprocessing.keys():
+
+            dict_post = postprocessing[key]
+
+            if not isinstance(dict_post, dict):
+                raise ValueError(f"{key} values must be a dict")
+
+            if not list(dict_post.keys()) == ['type', 'rule']:
+                raise ValueError("Wrong postprocessing keys, you need 'type' and 'rule' keys")
+
+            if not dict_post['type'] in ['prefix', 'suffix', 'transcoding', 'regex', 'case']:
+                raise ValueError("Wrong postprocessing method. \n"
+                                 "The available methods are: 'prefix', 'suffix', 'transcoding', 'regex', or 'case'")
+
+            if dict_post['type'] == 'case':
+                if dict_post['rule'] not in ['lower', 'upper']:
+                    raise ValueError("Case modification unknown. Available ones are 'lower', 'upper'.")
+
+                if isinstance(x, dict):
+                    if x[key] != "object":
+                        raise ValueError(f"Expected string object to modify with upper/lower method in {key} dict")
+                else:
+                    if not pd.api.types.is_string_dtype(x[key]):
+                        raise ValueError(f"Expected string object to modify with upper/lower method in {key} dict")
+
+            if dict_post['type'] == 'regex':
+                if not set(dict_post['rule'].keys()) == {'in', 'out'}:
+                    raise ValueError(f"Regex modifications for {key} are not possible, the keys in 'rule' dict"
+                                     f" must be 'in' and 'out'.")
+                if isinstance(x,dict):
+                    if x[key] != "object":
+                        raise ValueError(f"Expected string object to modify with regex methods in {key} dict")
+                else:
+                    if not pd.api.types.is_string_dtype(x[key]):
+                        raise ValueError(f"Expected string object to modify with upper/lower method in {key} dict")
+
+
 def check_consistency_postprocessing(features_types, columns_dict, postprocessing=None):
     """
     Check that postprocessing parameter has good attributes.
     Check if postprocessing is a dictionnary, and if its parameters are good.
-=======
-def check_consistency_model_label(columns_dict, label_dict=None):
-    """
-    Check the matching between attributes, features names are same, or include
->>>>>>> eab6914b
 
     Parameters
     ----------
     columns_dict: dict
         Dictionary mapping integer column number (in the same order of the trained dataset) to technical feature names.
-<<<<<<< HEAD
     features_types: dict
         Dictionnary mapping features with the right types needed.
     postprocessing : dict
@@ -286,40 +349,6 @@
             if feature not in columns_dict.values():
                 raise ValueError("Postprocessing and columns_dict must have the same features names.")
 
-        for key in postprocessing.keys():
-
-            dict_post = postprocessing[key]
-
-            if not isinstance(dict_post, dict):
-                raise ValueError(f"{key} values must be a dict")
-
-            if not list(dict_post.keys()) == ['type', 'rule']:
-                raise ValueError("Wrong postprocessing keys, you need 'type' and 'rule' keys")
-
-            if not dict_post['type'] in ['prefix', 'suffix', 'transcoding', 'regex', 'case']:
-                raise ValueError("Wrong postprocessing method. \n"
-                                 "The available methods are: 'prefix', 'suffix', 'transcoding', 'regex', or 'case'")
-
-            if dict_post['type'] == 'case':
-                if dict_post['rule'] not in ['lower', 'upper']:
-                    raise ValueError("Case modification unknown. Available ones are 'lower', 'upper'.")
-
-                if features_types[key] != "object":
-                    raise ValueError(f"Expected string object to modify with upper/lower method in {key} dict")
-
-            if dict_post['type'] == 'regex':
-                if not set(dict_post['rule'].keys()) == {'in', 'out'}:
-                    raise ValueError(f"Regex modifications for {key} are not possible, the keys in 'rule' dict"
-                                     f" must be 'in' and 'out'.")
-
-                if features_types[key] != "object":
-                    raise ValueError(f"Expected string object to modify with regex methods in {key} dict")
-=======
-    label_dict: dict (optional)
-        Dictionary mapping integer labels to domain names (classification - target values).
-    """
-
-    if label_dict is not None:
-        if not all(feat in columns_dict for feat in label_dict):
-            raise ValueError("All features of label_dict must be in model")
->>>>>>> eab6914b
+        check_postprocessing(features_types, postprocessing)
+
+
