"""
Smart explainer module
"""
import pickle
import logging
import numpy as np
import pandas as pd
from pandas.core.common import flatten
# TODO: Remove the next 4 lines
# these lines allow you to run locally the code and import shapash content
#import os,sys,inspect
#currentdir = os.path.dirname(os.path.abspath(inspect.getfile(inspect.currentframe())))
#parentdir = os.path.dirname(currentdir)
#sys.path.insert(0,parentdir)
from shapash.webapp.smart_app import SmartApp
from shapash.utils.io import save_pickle
from shapash.utils.io import load_pickle
from shapash.utils.transform import inverse_transform
from shapash.utils.utils import get_host_name
from shapash.utils.threading import CustomThread
from shapash.utils.shap_backend import shap_contributions
from .smart_state import SmartState
from .multi_decorator import MultiDecorator
from .smart_plotter import SmartPlotter

logging.basicConfig(level=logging.INFO)

class SmartExplainer:
    """
    The SmartExplainer class is the main object of the Shapash library.
<<<<<<< HEAD
    It allows the Data Scientists to perform many operations to make the
    results more understandable
    linking encoders, models, predictions, label dict and datasets:
    SmartExplainer users have several methods which are described below
=======
    It allows the Data Scientists to perform a multitude of operations
    linking encoders, models, predictions and datasets: Several methods
    are available to the user

    Easy manipulation and ordering of any local decomposition.
>>>>>>> ea01d0a4

    The SmartExplainer Attributes:
    ----------
    data : dict
        Data dictionary has 3 entries. Each key returns a pd.DataFrame (regression) or a list of pd.DataFrame
        (classification - The length of the lists is equivalent to the number of labels.
        All pd.DataFrame have she same shape (n_samples, n_features).
        For the regression case, data that should be regarded as a single array
        of size (n_samples, n_features, 3).

        data['contrib_sorted']: pandas.DataFrame (regression) or list of pandas.DataFrame (classification)
            Contains local contributions of the prediction set, with common line index.
            Columns are 'contrib_1', 'contrib_2', ... and contains the top contributions
            for each line from left to right. In multi-class problems, this is a list of
            contributions, one for each class.
        data['var_dict']: pandas.DataFrame (regression) or list of pandas.DataFrame (classification)
            Must contains only ints. It gives for each line the list of most import features
            regarding the local decomposition. In order to save space, columns are denoted by
            integers, the conversion being done with the columns_dict member. In multi-class
            problems, this is a list of dataframes, one for each class.
        data['x_sorted']: pandas.DataFrame (regression) or list of pandas.DataFrame (classification)
            It gives for each line the list of most important features values regarding the local
            decomposition. These values can only be understood with respect to data['var_dict']
<<<<<<< HEAD

    x_init : pandas.DataFrame
        preprocessed dataset used by the model to perform the prediction
    x_pred : pandas.DataFrame
        x_init dataset with inverse transformation.
=======
    x_init : pandas.DataFrame
        Prediction set input to analyse. Input used for predict and predict_proba method of model
    x_pred : pandas.DataFrame
        Prediction set with inverse transformation.
>>>>>>> ea01d0a4
    y_pred : pandas.DataFrame
        User-specified prediction values.
    contributions: pandas.DataFrame (regression) or list (classification)
        local contributions aggregated if the preprocessing part requires it (e.g. one-hot encoding).
    features_dict: dict
        Dictionary mapping technical feature names to domain names.
    features_desc: dict
        Value counts of each feature
    inv_features_dict: dict
        Inverse features_dict mapping.
    label_dict: dict
        Dictionary mapping integer labels to domain names (classification - target values).
    inv_label_dict : dict
        Inverse label_dict mapping.
    columns_dict : dict
        Dictionary mapping integer column number to technical feature names.
    inv_columns_dict : dict
        Inverse columns_dict mapping.
    plot : object
        Helper object containing all plotting functions (Bridge pattern).
    model : model object
        model used to check the different values of target estimate predict proba
    features_desc : dict
        Dictionary that references the numbers of feature values ​​in the x_pred
    features_imp : pandas.Series (regression) or list (classification)
        Features importance values

    How to declare a new SmartExplainer object?

    Example
    --------
    >>> xpl = SmartExplainer(features_dict=featd,label_dict=labeld)
    features_dict & label_dict are both optional
    features_dict maps technical feature names to domain names.
    label_dict specify the labels of target (classification)
    """

    def __init__(self, features_dict={}, label_dict=None):
        if isinstance(features_dict,dict) == False:
            raise ValueError(
                """
                features_dict must be a dict  
                """
            )
        if label_dict is not None and isinstance(label_dict,dict) == False:
            raise ValueError(
                """
                label_dict must be a dict  
                """
            )
        self.features_dict = features_dict
        self.label_dict = label_dict
        self.plot = SmartPlotter(self)

    def compile(self, x, model, contributions=None, y_pred=None, preprocessing=None):
        """
<<<<<<< HEAD
        The compile method is the first step to understand model and prediction. It performs the sorting
        of contributions, the reverse preprocessing steps and performs all the calculations necessary for
        a quick display of plots and efficient display of summary of explanation.
=======
        The compile method is the first step to understand model and predict. It performs the sorting
        of contributions, the reverse preprocessing steps and performs
        all the calculations necessary for a quick display of plots
        and efficient display of summary of explanation.
>>>>>>> ea01d0a4
        Most of the parameters are optional but all help to display results that can be understood

        This step can last a few moments with large datasets.

        Parameters
        ----------
<<<<<<< HEAD
=======
        contributions : pandas.DataFrame, np.ndarray or list - optional
            single or multiple contributions (multi-class) to handle.
            if pandas.Dataframe, the index and columns should be share with the prediction set.
            if np.ndarray, index and columns will be generated according to prediction set
>>>>>>> ea01d0a4
        x : pandas.DataFrame
            Prediction set.
            IMPORTANT: this should be the raw prediction set, whose values are seen by the end user.
            x is a preprocessed dataset: Shapash can apply the model to it
        model : model object
            model used to consistency check. model object can also be used by some method to compute
            predict and predict_proba values
        contributions : pandas.DataFrame, np.ndarray or list
            single or multiple contributions (multi-class) to handle.
            if pandas.Dataframe, the index and columns should be share with the prediction set.
            if np.ndarray, index and columns will be generated according to x dataset
        y_pred : pandas.Series, optional (default: None)
            Prediction values (1 column only).
            The index must be identical to the index of x_pred.
<<<<<<< HEAD
            This is an interesting parameter for more explicit outputs. Shapash lets users define their own predict,
            as they may wish to set their own threshold (classification)

        preprocessing : object, optional (default: None)
            compile method can apply preprocess inverse transform
            A scikit-learn or category_encoders encoding step (e.g. OneHotEncoder)

        Example
        --------
        >>> xpl.compile(x=xtest_df,model=my_model)
=======
        preprocessing : category_encoders, ColumnTransformer, list, dict, optional (default: None)
            A single category_encoders (OrdinalEncoder/OnehotEncoder/BaseNEncoder/BinaryEncoder/TargetEncoder)
            A single ColumnTransformer with scikit-learn encoding or category_encoders transformers
            A list with multiple category_encoders with optional (dict, list of dict)
            A list with a single ColumnTransformer with optional (dict, list of dict)
            A dict
            A list of dict

>>>>>>> ea01d0a4
        """
        self.x_init = x
        self.x_pred = inverse_transform(self.x_init, preprocessing)
        self.model = model
        self._case, self._classes = self.check_model()
        self.check_label_dict()
        if self.label_dict:
            self.inv_label_dict = {v: k for k, v in self.label_dict.items()}
        if contributions is None:
            contributions = shap_contributions(model, self.x_init)
        adapt_contrib = self.adapt_contributions(contributions)
        self.state = self.choose_state(adapt_contrib)
        self.contributions = self.apply_preprocessing(self.validate_contributions(adapt_contrib), preprocessing)
        self.check_contributions()
        self.y_pred = y_pred
        self.check_y_pred()
        self.columns_dict = {i: col for i, col in enumerate(self.x_pred.columns)}
        self.inv_columns_dict = {v: k for k, v in self.columns_dict.items()}
        self.check_features_dict()
        self.inv_features_dict = {v: k for k, v in self.features_dict.items()}
        self.data = self.state.assign_contributions(
            self.state.rank_contributions(
                self.contributions,
                self.x_pred
            )
        )
        self.features_imp = None
        self.features_desc = self.check_features_desc()

    def add(self, y_pred=None, label_dict=None, features_dict=None):
        """
        Add method allows the user to add a label_dict, features_dict
        or y_pred without compiling again (and it can last a few moments)
        y_pred can be used in the plot to color scatter
        y_pred is needed in the to_pandas method
        label_dict and features_dict displays allow to display clearer results

        Parameters
        ----------
        y_pred : pandas.Series, optional (default: None)
            Prediction values (1 column only).
            The index must be identical to the index of x_pred.
        label_dict: dict, optional (default: None)
            Dictionary mapping integer labels to domain names.
        features_dict: dict, optional (default: None)
            Dictionary mapping technical feature names to domain names.
        """
        if y_pred is not None:
            self.y_pred = y_pred
            self.check_y_pred()
        if label_dict is not None:
            if isinstance(label_dict, dict) == False:
                raise ValueError(
                    """
                    label_dict must be a dict  
                    """
                )
            self.label_dict = label_dict
            self.check_label_dict()
            self.inv_label_dict = {v: k for k, v in self.label_dict.items()}
        if features_dict is not None:
            if isinstance(features_dict, dict) == False:
                raise ValueError(
                    """
                    features_dict must be a dict  
                    """
                )
            self.features_dict = features_dict
            self.check_features_dict()
            self.inv_features_dict = {v: k for k, v in self.features_dict.items()}

    def choose_state(self, contributions):
        """
        Select implementation of the smart explainer. Typically check if it is a
        multi-class problem, in which case the implementation should be adapted
        to lists of contributions.

        Parameters
        ----------
        contributions : object
            Local contributions. Could also be a list of local contributions.

        Returns
        -------
        object
            SmartState or SmartMultiState, depending on the nature of the input.
        """
        if isinstance(contributions, list):
            return MultiDecorator(SmartState())
        else:
            return SmartState()

    def adapt_contributions(self, contributions):
        """
        If _case is "classification" and contributions a np.array or pd.DataFrame
        this function transform contributions matrix in a list of 2 contributions
        matrices: Opposite contributions and contributions matrices.

        Parameters
        ----------
        contributions : pandas.DataFrame, np.ndarray or list

        Returns
        -------
            pandas.DataFrame, np.ndarray or list
            contributions object modified
        """
        if isinstance(contributions, (np.ndarray, pd.DataFrame)) and self._case == 'classification' :
            return [contributions * -1, contributions]
        else:
            return contributions

    def validate_contributions(self, contributions):
        """
        Check len of list if _case is "classification"
        Check contributions object type if _case is "regression"
        Check type of contributions and transform into (list of) pd.Dataframe if necessary


        Parameters
        ----------
        contributions : pandas.DataFrame, np.ndarray or list

        Returns
        -------
            pandas.DataFrame or list
        """
        if self._case == "regression" and isinstance(contributions, (np.ndarray, pd.DataFrame)) == False:
            raise ValueError(
                """
                Type of contributions parameter specified is not compatible with 
                regression model.
                Please check model and contributions parameters.  
                """
            )
        elif self._case == "classification":
            if isinstance(contributions, list):
                if len(contributions) != len(self._classes):
                    raise ValueError(
                        """
                        Length of list of contributions parameter is not equal
                        to the number of classes in the target.
                        Please check model and contributions parameters.
                        """
                    )
            else:
                raise ValueError(
                    """
                    Type of contributions parameter specified is not compatible with 
                    classification model.
                    Please check model and contributions parameters.
                    """
                )

        return self.state.validate_contributions(contributions, self.x_init)

    def apply_preprocessing(self, contributions, preprocessing=None):
        """
        Reconstruct contributions for original features, taken into account a preprocessing.

        Parameters
        ----------
        contributions : object
            Local contributions, or list of local contributions.
        preprocessing : object
            Encoder taken from scikit-learn or category_encoders

        Returns
        -------
        object
            Reconstructed local contributions in the original space. Can be a list.
        """
        if preprocessing:
            return self.state.inverse_transform_contributions(
                contributions,
                preprocessing
            )
        else:
            return contributions

    def check_y_pred(self):
        """
        Check if y_pred is a one column dataframe of integer or float
        and if y_pred index matches x_pred index
        """
        if self.y_pred is not None:
            if not isinstance(self.y_pred, (pd.DataFrame, pd.Series)):
                raise ValueError("y_pred must be a one column pd.Dataframe or pd.Series.")
            if not self.y_pred.index.equals(self.x_pred.index):
                raise ValueError("x_pred and y_pred should have the same index.")
            if isinstance(self.y_pred, pd.DataFrame):
                if self.y_pred.shape[1] > 1:
                    raise ValueError("y_pred must be a one column pd.Dataframe or pd.Series.")
                if not (self.y_pred.dtypes[0] in [np.float, np.int]):
                    raise ValueError("y_pred must contain int or float only")
            if isinstance(self.y_pred, pd.Series):
                if not (self.y_pred.dtype in [np.float, np.int]):
                    raise ValueError("y_pred must contain int or float only")
                self.y_pred = self.y_pred.to_frame()

    def check_model(self):
        """
        Check if model has a predict_proba method is a one column dataframe of integer or float
        and if y_pred index matches x_pred index

        Returns
        -------
        string:
            'regression' or 'classification' according to the attributes of the model
        """
        _classes = None
        if hasattr(self.model, 'predict'):
            if hasattr(self.model, 'predict_proba') or\
                any(hasattr(self.model, attrib) for attrib in ['classes_', '_classes']):
                if hasattr(self.model, '_classes'): _classes = self.model._classes
                if hasattr(self.model, 'classes_'): _classes = self.model.classes_
                if isinstance(_classes,np.ndarray): _classes = _classes.tolist()
                if hasattr(self.model, 'predict_proba') and  _classes == []: _classes = [0, 1] #catboost binary
                if hasattr(self.model, 'predict_proba') and _classes is None:
                    raise ValueError(
                        "No attribute _classes, classification model not supported"
                    )
            if _classes not in (None,[]):
                return 'classification', _classes
            else:
                return 'regression', None
        else:
            raise ValueError(
                "No method predict in the specified model. Please, check model parameter"
            )

    def check_label_dict(self):
        """
        Check if label_dict and model _classes match
        """
        if self.label_dict is not None and self._case == 'classification':
            if set(self._classes) != set(list(self.label_dict.keys())):
                raise ValueError(
                     "label_dict and don't match: \n"+
                     f"label_dict keys: {str(list(self.label_dict.keys()))}\n"+
                     f"Classes model values {str(self._classes)}"
                )

    def check_features_dict(self):
        """
        Check the features_dict and add the necessary keys if all the
        input X columns are not present
        """
        for feature in (set(list(self.columns_dict.values())) - set(list(self.features_dict))):
            self.features_dict[feature] = feature

    def check_contributions(self):
        """
        Check if contributions and prediction set match in terms of shape and index.
        """
        if not self.state.check_contributions(self.contributions, self.x_pred):
            raise ValueError(
                """
                Prediction set and contributions should have exactly the same number of lines
                and number of columns. the order of the columns must be the same
                Please check x, contributions and preprocessing arguments.
                """
            )

    def check_label_name(self, label, origin=None):
        """
        Convert a string label in integer. If the label is already
        an integer nothing is done. In all other cases an error is raised.

        Parameters
        ----------
        label: int or string
            Integer (id) or string (business names)
        origin: None, 'num', 'code', 'value' (default: None)
            Kind of the label used in parameter

        Returns
        -------
        tuple
            label num, label code (class of the mode), label value
        """
        if origin is None:
            if label in self._classes:
                origin = 'code'
            elif self.label_dict is not None and label in self.label_dict.values():
                origin = 'value'
            elif isinstance(label, int) and label in range(-1, len(self._classes)):
                origin = 'num'

        try:
            if origin == 'num':
                label_num = label
                label_code = self._classes[label]
                label_value = self.label_dict[label_code] if self.label_dict else label_code
            elif origin == 'code':
                label_code = label
                label_num = self._classes.index(label)
                label_value = self.label_dict[label_code] if self.label_dict else label_code
            elif origin == 'value':
                label_code = self.inv_label_dict[label]
                label_num = self._classes.index(label_code)
                label_value = label
            else:
                raise ValueError

        except ValueError:
            raise Exception({"message": "Origin must be 'num', 'code' or 'value'."})

        except Exception:
            raise Exception({"message": f"Label ({label}) not found for origin ({origin})"})

        return label_num, label_code, label_value

    def check_features_name(self, features):
        """
        Convert a list of feature names (string) or features ids into features ids.
        Features names can be part of columns_dict or features_dict.

        Parameters
        ----------
        features : List
            List of ints (columns ids) or of strings (business names)

        Returns
        -------
        list of ints
            Columns ids compatible with var_dict
        """

        if all(isinstance(f, int) for f in features):
            features_ids = features

        elif all(isinstance(f, str) for f in features):
            if self.features_dict and all(f in self.features_dict.values() for f in features):
                columns_list = [self.inv_features_dict[f] for f in features]
                features_ids = [self.inv_columns_dict[c] for c in columns_list]
            elif self.inv_columns_dict and all(f in self.columns_dict.values() for f in features):
                features_ids = [self.inv_columns_dict[f] for f in features]
            else:
                raise ValueError(
                    'All features must came from the same dict of features (technical names or domain names).'
                )

        else:
            raise ValueError(
                """
                features must be a list of ints (representing ids of columns)
                or a list of string from technical features names or from domain names.
                """
            )
        return features_ids

    def check_features_desc(self):
        """
        Check x_pred dataframe, compute value counts of each feature
        used in plot part

        Returns
        -------
        dict
            Number of unique values in x_pred
        """
        return dict(self.x_pred.nunique())

    def filter(
            self,
            features_to_hide=None,
            threshold=None,
            positive=None,
            max_contrib=None
    ):

        """
        The filter method is an important method which allows to summarize the local explainability
        by using the user defined parameters which correspond to its use case.
        Filter method is used with the local_plot method of Smarplotter to see the concrete result of this summary
        with a local contribution barchart

        Please, watch the local_plot tutorial to see how these two methods are combined with a concrete example

        Parameters
        ----------
        features_to_hide : list, optional (default: None)
            List of strings, containing features to hide.
        threshold : float, optional (default: None)
            Absolute threshold below which any contribution is hidden.
        positive: bool, optional (default: None)
            If True, hide negative values. False, hide positive values
            If None, hide nothing.
        max_contrib : int, optional (default: None)
            Maximum number of contributions to show.
        """
        mask = [self.state.init_mask(self.data['contrib_sorted'], True)]
        if features_to_hide:
            mask.append(
                self.state.hide_contributions(
                    self.data['var_dict'],
                    features_list=self.check_features_name(features_to_hide)
                )
            )
        if threshold:
            mask.append(
                self.state.cap_contributions(
                    self.data['contrib_sorted'],
                    threshold=threshold
                )
            )
        if positive is not None:
            mask.append(
                self.state.sign_contributions(
                    self.data['contrib_sorted'],
                    positive=positive
                )
            )
        self.mask = self.state.combine_masks(mask)
        if max_contrib:
            self.mask = self.state.cutoff_contributions(self.mask, max_contrib=max_contrib)
        self.masked_contributions = self.state.compute_masked_contributions(
            self.data['contrib_sorted'],
            self.mask
        )
        self.mask_params = {
            'features_to_hide' : features_to_hide,
            'threshold' : threshold,
            'positive' : positive,
            'max_contrib' : max_contrib
        }

    def save(self, path, protocol=pickle.HIGHEST_PROTOCOL):
        """
        Save method allows user to save SmartExplainer object on disk
        using a pickle file.
        Save method can be useful: you don't have to recompile to display
        results later

        Parameters
        ----------
        path : str
            File path to store the pickle file
        protocol : int
            Int which indicates which protocol should be used by the pickler,
            default HIGHEST_PROTOCOL

        Example
        --------
        >>> xpl.save('path_to_pkl/xpl.pkl')
        """
        dict_to_save = {}
        for att in self.__dict__.keys():
            if isinstance(getattr(self, att), (list, dict, pd.DataFrame, pd.Series, type(None))) or att == "model":
                dict_to_save.update({att: getattr(self, att)})
        save_pickle(dict_to_save, path)

    def load(self, path):
        """
        Load method allows Shapash user to use pikled SmartExplainer.
        To use this method you must first declare your SmartExplainer object
        Watch the following example

        Parameters
        ----------
        path : str
            File path of the pickle file.

        Example
        --------
        >>> xpl = SmartExplainer()
        >>> xpl.load('path_to_pkl/xpl.pkl')
        """
        dict_to_load = load_pickle(path)
        if isinstance(dict_to_load, dict):
            for elem in dict_to_load.keys():
                setattr(self, elem, dict_to_load[elem])
            self._case, self._classes = self.check_model()
            self.state = self.choose_state(self.contributions)
        else:
            raise ValueError(
                "pickle file must contain dictionary"
            )

    def to_pandas(
            self,
            features_to_hide=None,
            threshold=None,
            positive=None,
            max_contrib=None,
            proba=False
    ):
        """
        The to_pandas method allows to export the summary of local explainability
        This method proposes a set of parameters to summarize the explainability of each point.
        If the user does not specify any, the to_pandas method uses the parameter specified during
        the last execution of the filter method.

        In classification case, The method to_pandas summarizes the explicability which corresponds
        to the predicted values specified by the user (with compile or add method).
        the proba parameter displays the corresponding predict proba value for each point
        In classification case, There are 2 ways to use this to pandas method.
        - Provide a real prediction set to explain
        - Focus on a constant target value and look at the proba and explainability corresponding to each point.
        (in that case, specify a constant pd.Series with add or compile method)

        Examples are presented in the tutorial local_plot (please check tutorial part of this doc)

        Parameters
        ----------
        features_to_hide : list, optional (default: None)
            List of strings, containing features to hide.
        threshold : float, optional (default: None)
            Absolute threshold below which any contribution is hidden.
        positive: bool, optional (default: None)
            If True, hide negative values. Hide positive values otherwise. If None, hide nothing.
        max_contrib : int, optional (default: 5)
            Number of contributions to show in the pandas df
        proba : bool, optional (default: False)
            adding proba in output df

        Returns
        -------
        pandas.DataFrame
            - selected explanation of each row for classification case


        Examples
        --------
        >>> summary_df = xpl.to_pandas(max_contrib=2,proba=True)
        >>> summary_df
        	pred	proba	    feature_1	value_1	    contribution_1	feature_2	value_2	    contribution_2
        0	0	    0.756416	Sex	        1.0	        0.322308	    Pclass	    3.0	        0.155069
        1	3	    0.628911	Sex	        2.0	        0.585475	    Pclass	    1.0	        0.370504
        2	0	    0.543308	Sex	        2.0	        -0.486667	    Pclass	    3.0	        0.255072
        """

        # Classification: y_pred is needed
        if self.y_pred is None:
            raise ValueError(
                "You have to specify y_pred argument. Please use add() or compile() method"
            )

        # Apply filter method if necessary
        if all(var is None for var in [features_to_hide, threshold, positive, max_contrib]) \
            and hasattr(self,'mask_params'):
            print('to_pandas params: ' + str(self.mask_params))
        else:
            self.filter(features_to_hide=features_to_hide,
                        threshold=threshold,
                        positive=positive,
                        max_contrib=max_contrib)

        # Summarize information
        self.data['summary'] = self.state.summarize(
            self.data['contrib_sorted'],
            self.data['var_dict'],
            self.data['x_sorted'],
            self.mask,
            self.columns_dict,
            self.features_dict
        )

        # Matching with y_pred
        y_pred = self.y_pred
        if self._case == "classification":
            complete_sum = [list(x) for x in list(zip(*[df.values.tolist() for df in self.data['summary']]))]
            indexclas = [self._classes.index(x) for x in list(flatten(self.y_pred.values))]
            summary = pd.DataFrame([summar[ind]
                                    for ind, summar in zip(indexclas, complete_sum)],
                                   columns=self.data['summary'][0].columns,
                                   index=self.data['summary'][0].index,
                                   dtype=object)
            if self.label_dict is not None:
                y_pred = y_pred.applymap(lambda x: self.label_dict[x])
            if proba:
                if hasattr(self.model,'predict_proba'):
                    probamatrix = self.model.predict_proba(self.x_init)
                    y_proba = pd.DataFrame([proba[ind]
                                            for ind, proba in zip(indexclas, probamatrix)],
                                           columns=['proba'],
                                           index=y_pred.index)
                    y_pred = pd.concat([y_pred, y_proba], axis=1)
                else:
                    print("model has no predict_proba method")
        else:
            summary = self.data['summary']

        return pd.concat([y_pred, summary], axis=1)

    def compute_features_import(self, force=False):
        """
        Compute a relative features importance, sum of absolute values
        of the contributions for each.
        Features importance compute in base 100

        Parameters
        ----------
        force: bool (default: False)
            True to force de compute if features importance is
            already calculated

        Returns
        -------
        pd.Serie (Regression)
        or list of pd.Serie (Classification: One Serie for each target modality)
            Each Serie: feature importance, One row by feature,
            index of the serie = contributions.columns
        """
        if self.features_imp is None or force:
            self.features_imp = self.state.compute_features_import(self.contributions)

    def run_app(self, port: int = None, host: str = None) -> CustomThread:
        """
        run_app method launches the interpretability web app associated with the shapash object.
        run_app method can be used directly in a Jupyter notebook
        The link to the webapp is directly mentioned in the Jupyter output
        Use object.kill() method to kill the current instance

        Examples are presented in the web_app tutorial (please check tutorial part of this doc)
        
        Parameters
        ----------
        port: int (default: None)
            The port is by default on 8050. You can specify a custom port
            for your webapp.
        host: str (default: None)
            The default host is '0.0.0.0'. You can specify a custom
            ip address for your app

        Returns
        -------
        CustomThread
            Return the thread instance of your server.

        Example
        --------
        >>> app = xpl.run_app()
        >>> app.kill()
        """
        if hasattr(self, '_case'):
            self.smartapp = SmartApp(self)
            if host is None:
                host = "0.0.0.0"
            if port is None:
                port = 8050
            host_name = get_host_name()
            server_instance = CustomThread(target=lambda: self.smartapp.app.run_server(debug=False, host=host, port=port))
            if host_name is None:
                host_name = host
            elif host != "0.0.0.0":
                host_name = host
            server_instance.start()
            logging.info(f"Your Shapash application run on http://{host_name}:{port}/")
            logging.info(f"Use the method .kill() to down your app.")
            return server_instance

        else:
            raise ValueError("Explainer must be compiled before running app.")
<|MERGE_RESOLUTION|>--- conflicted
+++ resolved
@@ -23,23 +23,16 @@
 from .multi_decorator import MultiDecorator
 from .smart_plotter import SmartPlotter
 
+
 logging.basicConfig(level=logging.INFO)
 
 class SmartExplainer:
     """
     The SmartExplainer class is the main object of the Shapash library.
-<<<<<<< HEAD
     It allows the Data Scientists to perform many operations to make the
     results more understandable
     linking encoders, models, predictions, label dict and datasets:
     SmartExplainer users have several methods which are described below
-=======
-    It allows the Data Scientists to perform a multitude of operations
-    linking encoders, models, predictions and datasets: Several methods
-    are available to the user
-
-    Easy manipulation and ordering of any local decomposition.
->>>>>>> ea01d0a4
 
     The SmartExplainer Attributes:
     ----------
@@ -63,26 +56,17 @@
         data['x_sorted']: pandas.DataFrame (regression) or list of pandas.DataFrame (classification)
             It gives for each line the list of most important features values regarding the local
             decomposition. These values can only be understood with respect to data['var_dict']
-<<<<<<< HEAD
 
     x_init : pandas.DataFrame
         preprocessed dataset used by the model to perform the prediction
     x_pred : pandas.DataFrame
         x_init dataset with inverse transformation.
-=======
-    x_init : pandas.DataFrame
-        Prediction set input to analyse. Input used for predict and predict_proba method of model
-    x_pred : pandas.DataFrame
-        Prediction set with inverse transformation.
->>>>>>> ea01d0a4
     y_pred : pandas.DataFrame
         User-specified prediction values.
     contributions: pandas.DataFrame (regression) or list (classification)
         local contributions aggregated if the preprocessing part requires it (e.g. one-hot encoding).
     features_dict: dict
         Dictionary mapping technical feature names to domain names.
-    features_desc: dict
-        Value counts of each feature
     inv_features_dict: dict
         Inverse features_dict mapping.
     label_dict: dict
@@ -131,29 +115,15 @@
 
     def compile(self, x, model, contributions=None, y_pred=None, preprocessing=None):
         """
-<<<<<<< HEAD
         The compile method is the first step to understand model and prediction. It performs the sorting
         of contributions, the reverse preprocessing steps and performs all the calculations necessary for
         a quick display of plots and efficient display of summary of explanation.
-=======
-        The compile method is the first step to understand model and predict. It performs the sorting
-        of contributions, the reverse preprocessing steps and performs
-        all the calculations necessary for a quick display of plots
-        and efficient display of summary of explanation.
->>>>>>> ea01d0a4
         Most of the parameters are optional but all help to display results that can be understood
 
         This step can last a few moments with large datasets.
 
         Parameters
         ----------
-<<<<<<< HEAD
-=======
-        contributions : pandas.DataFrame, np.ndarray or list - optional
-            single or multiple contributions (multi-class) to handle.
-            if pandas.Dataframe, the index and columns should be share with the prediction set.
-            if np.ndarray, index and columns will be generated according to prediction set
->>>>>>> ea01d0a4
         x : pandas.DataFrame
             Prediction set.
             IMPORTANT: this should be the raw prediction set, whose values are seen by the end user.
@@ -168,18 +138,8 @@
         y_pred : pandas.Series, optional (default: None)
             Prediction values (1 column only).
             The index must be identical to the index of x_pred.
-<<<<<<< HEAD
             This is an interesting parameter for more explicit outputs. Shapash lets users define their own predict,
             as they may wish to set their own threshold (classification)
-
-        preprocessing : object, optional (default: None)
-            compile method can apply preprocess inverse transform
-            A scikit-learn or category_encoders encoding step (e.g. OneHotEncoder)
-
-        Example
-        --------
-        >>> xpl.compile(x=xtest_df,model=my_model)
-=======
         preprocessing : category_encoders, ColumnTransformer, list, dict, optional (default: None)
             A single category_encoders (OrdinalEncoder/OnehotEncoder/BaseNEncoder/BinaryEncoder/TargetEncoder)
             A single ColumnTransformer with scikit-learn encoding or category_encoders transformers
@@ -188,7 +148,10 @@
             A dict
             A list of dict
 
->>>>>>> ea01d0a4
+        Example
+        --------
+        >>> xpl.compile(x=xtest_df,model=my_model)
+
         """
         self.x_init = x
         self.x_pred = inverse_transform(self.x_init, preprocessing)
@@ -343,7 +306,7 @@
                     """
                 )
 
-        return self.state.validate_contributions(contributions, self.x_init)
+        return self.state.validate_contributions(contributions, self.x_pred)
 
     def apply_preprocessing(self, contributions, preprocessing=None):
         """
@@ -805,7 +768,7 @@
         Use object.kill() method to kill the current instance
 
         Examples are presented in the web_app tutorial (please check tutorial part of this doc)
-        
+
         Parameters
         ----------
         port: int (default: None)
